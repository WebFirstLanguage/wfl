--- conflicted
+++ resolved
@@ -421,7 +421,6 @@
                 | Token::KeywordOr
                 | Token::KeywordNot
                 | Token::KeywordWait
-<<<<<<< HEAD
                 | Token::KeywordTry
                 | Token::KeywordWhen
                 | Token::KeywordCatch
@@ -430,8 +429,6 @@
                 | Token::KeywordPush
                 | Token::KeywordZero
                 | Token::KeywordAny
-=======
->>>>>>> a4e99639
                 | Token::KeywordContainer
                 | Token::KeywordProperty
                 | Token::KeywordExtends
