use std::env;
use std::fs;
use std::io::{self, Write};
use std::path::Path;
use std::process;
use wfl::Interpreter;
use wfl::analyzer::{Analyzer, StaticAnalyzer};
use wfl::config;
use wfl::debug_report;
use wfl::diagnostics::DiagnosticReporter;
use wfl::fixer::{CodeFixer, FixerOutputMode};
use wfl::lexer::lex_wfl_with_positions;
use wfl::linter::Linter;
use wfl::parser::Parser;
use wfl::repl;
use wfl::typechecker::TypeChecker;
use wfl::wfl_config;
use wfl::{error, exec_trace, info};

fn print_help() {
    println!("WebFirst Language (WFL) Compiler and Interpreter");
    println!();
    println!("USAGE:");
    println!("    wfl [FLAGS] [OPTIONS] [file]");
    println!();
    println!("FLAGS:");
    println!("    --help             Prints this help information");
    println!("    --version          Prints the version information");
    println!("    --lint             Run the linter on the specified file");
    println!("    --lint --fix       Apply auto-fixes after linting");
    println!("        --in-place     Overwrite the file in place");
    println!("        --diff         Show a diff instead of rewriting");
    println!("    --analyze          Run the static analyzer on the specified file");
<<<<<<< HEAD
    println!("    --step             Run in single-step execution mode");
=======
    println!("    --edit             Open the specified file in the default editor");
>>>>>>> 04567416
    println!();
    println!("Configuration Maintenance:");
    println!("    --configCheck      Check configuration files for issues");
    println!("    --configFix        Check and fix configuration files");
    println!();
    println!("ENVIRONMENT VARIABLES:");
    println!("    WFL_GLOBAL_CONFIG_PATH  Override the global configuration path");
    println!();
    println!("NOTES:");
    println!("    All runs are now type‑checked and semantically analyzed by default.");
    println!("    This ensures that scripts are validated for semantic correctness");
    println!("    and type safety before execution, preventing many common runtime errors.");
    println!();
    println!("If no file is specified, the REPL will be started.");
}

#[tokio::main]
async fn main() -> io::Result<()> {
    // Initialize dhat profiler if enabled
    #[cfg(feature = "dhat-heap")]
    let _profiler = dhat::Profiler::new_heap();

    #[cfg(feature = "dhat-ad-hoc")]
    let _profiler = dhat::Profiler::new_ad_hoc();

    let args: Vec<String> = env::args().collect();

    if args.len() == 1 {
        if let Err(e) = repl::run_repl().await {
            eprintln!("REPL error: {}", e);
        }
        return Ok(());
    }

    if args.len() >= 2 && args[1] == "--help" {
        print_help();
        return Ok(());
    }

    if args.len() >= 2 && args[1] == "--version" {
        println!("WebFirst Language (WFL) version {}", wfl::version::VERSION);
        return Ok(());
    }

    let mut lint_mode = false;
    let mut analyze_mode = false;
    let mut fix_mode = false;
    let mut fix_in_place = false;
    let mut fix_diff = false;
    let mut config_check_mode = false;
    let mut config_fix_mode = false;
<<<<<<< HEAD
    let mut step_mode = false;
=======
    let mut edit_mode = false;
>>>>>>> 04567416
    let mut file_path = String::new();

    let mut i = 1;
    while i < args.len() {
        match args[i].as_str() {
            "--configCheck" => {
                if lint_mode || analyze_mode || fix_mode || config_fix_mode {
                    eprintln!(
                        "Error: --configCheck cannot be combined with --lint, --analyze, --fix, or --configFix"
                    );
                    process::exit(2);
                }
                config_check_mode = true;
                i += 1;
                if i < args.len() && !args[i].starts_with("--") {
                    file_path = args[i].clone();
                    i += 1;
                }
            }
            "--configFix" => {
                if lint_mode || analyze_mode || fix_mode || config_check_mode {
                    eprintln!(
                        "Error: --configFix cannot be combined with --lint, --analyze, --fix, or --configCheck"
                    );
                    process::exit(2);
                }
                config_fix_mode = true;
                i += 1;
                if i < args.len() && !args[i].starts_with("--") {
                    file_path = args[i].clone();
                    i += 1;
                }
            }
            "--lint" => {
                if analyze_mode || config_check_mode || config_fix_mode {
                    eprintln!(
                        "Error: --lint cannot be combined with --analyze, --configCheck, or --configFix"
                    );
                    process::exit(2);
                }
                lint_mode = true;
                i += 1;
                if i < args.len() && !args[i].starts_with("--") {
                    file_path = args[i].clone();
                    i += 1;
                } else {
                    eprintln!("Error: --lint requires a file path");
                    process::exit(2);
                }
            }
            "--analyze" => {
                if lint_mode || analyze_mode || fix_mode || config_check_mode || config_fix_mode {
                    eprintln!(
                        "Error: --analyze cannot be combined with --lint, --fix, --configCheck, or --configFix"
                    );
                    process::exit(2);
                }
                analyze_mode = true;
                i += 1;
                if i < args.len() && !args[i].starts_with("--") {
                    file_path = args[i].clone();
                    i += 1;
                } else {
                    eprintln!("Error: --analyze requires a file path");
                    process::exit(2);
                }
            }
            "--edit" => {
                if lint_mode || analyze_mode || fix_mode || config_check_mode || config_fix_mode {
                    eprintln!(
                        "Error: --edit cannot be combined with other operation flags"
                    );
                    process::exit(2);
                }
                edit_mode = true;
                i += 1;
                if i < args.len() && !args[i].starts_with("--") {
                    file_path = args[i].clone();
                    i += 1;
                } else {
                    eprintln!("Error: --edit requires a file path");
                    process::exit(2);
                }
            }
            "--fix" => {
                if analyze_mode {
                    eprintln!("Error: --fix and --analyze flags are mutually exclusive");
                    process::exit(2);
                }
                fix_mode = true;
                i += 1;
                if i < args.len() && !args[i].starts_with("--") {
                    file_path = args[i].clone();
                    i += 1;
                } else {
                    eprintln!("Error: --fix requires a file path");
                    process::exit(2);
                }

                while i < args.len() && args[i].starts_with("--") {
                    match args[i].as_str() {
                        "--in-place" => {
                            if fix_diff {
                                eprintln!(
                                    "Error: --in-place and --diff flags are mutually exclusive"
                                );
                                process::exit(2);
                            }
                            fix_in_place = true;
                            i += 1;
                        }
                        "--diff" => {
                            if fix_in_place {
                                eprintln!(
                                    "Error: --in-place and --diff flags are mutually exclusive"
                                );
                                process::exit(2);
                            }
                            fix_diff = true;
                            i += 1;
                        }
                        _ => {
                            break;
                        }
                    }
                }
            }
            "--step" => {
                if lint_mode || analyze_mode || fix_mode || config_check_mode || config_fix_mode {
                    eprintln!(
                        "Error: --step cannot be combined with --lint, --analyze, --fix, --configCheck, or --configFix"
                    );
                    process::exit(2);
                }
                step_mode = true;
                i += 1;
            }
            _ => {
                if file_path.is_empty() {
                    file_path = args[i].clone();
                }
                i += 1;
            }
        }
    }

    if fix_mode && !lint_mode {
        eprintln!("Error: --fix must be combined with --lint");
        process::exit(2);
    }

    if config_check_mode || config_fix_mode {
        let dir = if !file_path.is_empty() {
            if Path::new(&file_path).is_file() {
                Path::new(&file_path)
                    .parent()
                    .unwrap_or(Path::new("."))
                    .to_path_buf()
            } else {
                Path::new(&file_path).to_path_buf()
            }
        } else {
            std::env::current_dir()?
        };

        if config_check_mode {
            match wfl_config::check_config(&dir) {
                Ok((_, success)) => {
                    if success {
                        println!("\n✅ Configuration check passed!");
                        process::exit(0);
                    } else {
                        process::exit(1);
                    }
                }
                Err(e) => {
                    eprintln!("Error checking configuration: {}", e);
                    process::exit(2);
                }
            }
        } else if config_fix_mode {
            match wfl_config::fix_config(&dir) {
                Ok((_, success)) => {
                    if success {
                        println!("\n✅ Configuration fixed successfully!");
                        process::exit(0);
                    } else {
                        println!("\n⚠️ Some issues could not be fixed automatically.");
                        process::exit(1);
                    }
                }
                Err(e) => {
                    eprintln!("Error fixing configuration: {}", e);
                    process::exit(2);
                }
            }
        }
    }

    if file_path.is_empty() && !config_check_mode && !config_fix_mode {
        eprintln!("Error: No file path provided");
        process::exit(2);
    }

    // Handle edit mode - launch the default editor for the file
    if edit_mode {
        let path = Path::new(&file_path);
        
        // Ensure the file exists
        if !path.exists() {
            // Create an empty file if it doesn't exist
            println!("File doesn't exist. Creating empty file: {}", file_path);
            fs::write(&file_path, "")?;
        }
        
        // Use the system's default program to open the file
        println!("Opening file in default editor: {}", file_path);
        
        #[cfg(target_os = "windows")]
        {
            use std::process::Command;
            Command::new("cmd")
                .args(["/C", "start", "", &file_path])
                .spawn()?;
        }
        
        #[cfg(target_os = "macos")]
        {
            use std::process::Command;
            Command::new("open")
                .arg(&file_path)
                .spawn()?;
        }
        
        #[cfg(target_os = "linux")]
        {
            use std::process::Command;
            Command::new("xdg-open")
                .arg(&file_path)
                .spawn()?;
        }
        
        println!("Editor launched. Exiting WFL.");
        return Ok(());
    }

    let input = fs::read_to_string(&file_path)?;
    let script_dir = Path::new(&file_path).parent().unwrap_or(Path::new("."));
    let config = config::load_config(script_dir);

    if step_mode {
        println!("Boot phase: Configuration loaded");

        print!("continue (y/n)? ");
        if let Err(e) = io::stdout().flush() {
            eprintln!("Error flushing stdout: {}", e);
        }

        let mut input_line = String::new();
        match io::stdin().read_line(&mut input_line) {
            Ok(_) => {
                let input_line = input_line.trim().to_lowercase();
                if input_line != "y" {
                    process::exit(0);
                }
            }
            Err(e) => {
                eprintln!("Error reading input: {}", e);
                process::exit(1);
            }
        }
    }

    if lint_mode {
        let tokens_with_pos = lex_wfl_with_positions(&input);
        match Parser::new(&tokens_with_pos).parse() {
            Ok(program) => {
                let mut linter = Linter::new();
                linter.load_config(script_dir);

                let (diagnostics, _success) = linter.lint(&program, &input, &file_path);

                if fix_mode {
                    let mut fixer = CodeFixer::new();
                    fixer.set_indent_size(config.indent_size);
                    fixer.load_config(script_dir);

                    let (fixed_code, summary) = fixer.fix(&program, &input);

                    if fix_in_place {
                        fs::write(&file_path, &fixed_code)?;
                        println!("✔ Auto-fixed {} issues in place.", summary.total());
                    } else if fix_diff {
                        println!("{}", fixer.diff(&input, &fixed_code));
                    } else {
                        println!("Fixed code:\n{}", fixed_code);
                    }
                    process::exit(0);
                } else if !diagnostics.is_empty() {
                    eprintln!("Lint warnings:");

                    let mut reporter = DiagnosticReporter::new();
                    let file_id = reporter.add_file(&file_path, &input);

                    for diagnostic in diagnostics {
                        if let Err(e) = reporter.report_diagnostic(file_id, &diagnostic) {
                            eprintln!("Error displaying diagnostic: {}", e);
                            eprintln!("{}", diagnostic.message);
                        }
                    }

                    process::exit(1);
                } else {
                    println!("No lint warnings found.");
                    process::exit(0);
                }
            }
            Err(errors) => {
                eprintln!("Parse errors:");

                let mut reporter = DiagnosticReporter::new();
                let file_id = reporter.add_file(&file_path, &input);

                for error in errors {
                    let diagnostic = reporter.convert_parse_error(file_id, &error);
                    if let Err(e) = reporter.report_diagnostic(file_id, &diagnostic) {
                        eprintln!("Error displaying diagnostic: {}", e);
                        eprintln!("Error: {}", error);
                    }
                }

                process::exit(2);
            }
        }
    } else if analyze_mode {
        let tokens_with_pos = lex_wfl_with_positions(&input);
        match Parser::new(&tokens_with_pos).parse() {
            Ok(program) => {
                let mut analyzer = Analyzer::new();

                let mut reporter = DiagnosticReporter::new();
                let file_id = reporter.add_file(&file_path, &input);
                let diagnostics = analyzer.analyze_static(&program, file_id);

                if !diagnostics.is_empty() {
                    eprintln!("Static analysis warnings:");

                    let mut reporter = DiagnosticReporter::new();
                    let file_id = reporter.add_file(&file_path, &input);

                    for diagnostic in diagnostics {
                        if let Err(e) = reporter.report_diagnostic(file_id, &diagnostic) {
                            eprintln!("Error displaying diagnostic: {}", e);
                            eprintln!("{}", diagnostic.message);
                        }
                    }

                    process::exit(1);
                } else {
                    println!("No static analysis warnings found.");
                    process::exit(0);
                }
            }
            Err(errors) => {
                eprintln!("Parse errors:");

                let mut reporter = DiagnosticReporter::new();
                let file_id = reporter.add_file(&file_path, &input);

                for error in errors {
                    let diagnostic = reporter.convert_parse_error(file_id, &error);
                    if let Err(e) = reporter.report_diagnostic(file_id, &diagnostic) {
                        eprintln!("Error displaying diagnostic: {}", e);
                        eprintln!("Error: {}", error);
                    }
                }

                process::exit(2);
            }
        }
    } else if fix_mode {
        let tokens_with_pos = lex_wfl_with_positions(&input);
        match Parser::new(&tokens_with_pos).parse() {
            Ok(_program) => {
                let mut fixer = CodeFixer::new();
                fixer.set_indent_size(config.indent_size);
                fixer.load_config(script_dir);

                let output_mode = if fix_in_place {
                    FixerOutputMode::InPlace
                } else if fix_diff {
                    FixerOutputMode::Diff
                } else {
                    FixerOutputMode::Stdout
                };

                match fixer.fix_file(Path::new(&file_path), output_mode) {
                    Ok(summary) => {
                        println!("Code fixing summary:");
                        println!("  Lines reformatted: {}", summary.lines_reformatted);
                        println!("  Variables renamed: {}", summary.vars_renamed);
                        println!("  Dead code removed: {}", summary.dead_code_removed);
                        process::exit(0);
                    }
                    Err(e) => {
                        eprintln!("Error fixing code: {}", e);
                        process::exit(1);
                    }
                }
            }
            Err(errors) => {
                eprintln!("Parse errors:");

                let mut reporter = DiagnosticReporter::new();
                let file_id = reporter.add_file(&file_path, &input);

                for error in errors {
                    let diagnostic = reporter.convert_parse_error(file_id, &error);
                    if let Err(e) = reporter.report_diagnostic(file_id, &diagnostic) {
                        eprintln!("Error displaying diagnostic: {}", e);
                        eprintln!("Error: {}", error);
                    }
                }

                process::exit(2);
            }
        }
    } else {
        let tokens_with_pos = lex_wfl_with_positions(&input);

        println!("Parsing and executing script...");
        let mut parser = Parser::new(&tokens_with_pos);
        match parser.parse() {
            Ok(program) => {
                println!("AST: [large output suppressed]");
                println!("Program has {} statements", program.statements.len());

                let mut analyzer = Analyzer::new();
                let mut reporter = DiagnosticReporter::new();
                let file_id = reporter.add_file(&file_path, &input);
                let sema_diags = analyzer.analyze_static(&program, file_id);
                if !sema_diags.is_empty() {
                    for d in &sema_diags {
                        reporter.report_diagnostic(file_id, d)?;
                    }
                    process::exit(2);
                }
                println!("Semantic analysis passed.");

                let mut tc = TypeChecker::new();
                if let Err(errors) = tc.check_types(&program) {
                    for e in &errors {
                        eprintln!("{e}");
                    }
                    process::exit(2);
                }
                println!("Type checking passed.");

                println!("Script directory: {:?}", script_dir);
                println!("Timeout seconds: {}", config.timeout_seconds);

                // Initialize both regular and execution logging
                let log_path = script_dir.join("wfl.log");
                wfl::init_loggers(&log_path, script_dir);

                if config.logging_enabled {
                    info!("WebFirst Language started with script: {}", &file_path);
                }

                // Log execution start if execution logging is enabled
                exec_trace!("Starting execution of script: {}", &file_path);

                let mut interpreter = Interpreter::with_timeout(config.timeout_seconds);
                interpreter.set_step_mode(step_mode); // Set step mode from CLI flag

                if step_mode {
                    println!("Boot phase: Interpreter initialized");
                    if !interpreter.prompt_continue() {
                        process::exit(0);
                    }
                }

                // Log program details if execution logging is enabled
                exec_trace!("Program contains {} statements", program.statements.len());

                let interpret_result = interpreter.interpret(&program).await;
                match interpret_result {
                    Ok(result) => {
                        if config.logging_enabled {
                            info!("Program executed successfully");
                        }
                        println!("Execution completed successfully. Result: {:?}", result)
                    }
                    Err(errors) => {
                        if config.logging_enabled {
                            error!("Runtime errors occurred");
                        }

                        eprintln!("Runtime errors:");

                        let mut reporter = DiagnosticReporter::new();
                        let file_id = reporter.add_file(&file_path, &input);

                        if config.debug_report_enabled && !errors.is_empty() {
                            let error = &errors[0]; // Take the first error
                            let call_stack = interpreter.get_call_stack();
                            match debug_report::create_report(
                                error,
                                &call_stack,
                                &input,
                                &file_path,
                            ) {
                                Ok(report_path) => {
                                    let report_msg =
                                        format!("Debug report created: {}", report_path.display());
                                    eprintln!("{}", report_msg);

                                    if config.logging_enabled {
                                        info!("{}", report_msg);
                                    }
                                }
                                Err(_) => {
                                    eprintln!("Could not create debug report");

                                    if config.logging_enabled {
                                        error!("Could not create debug report");
                                    }
                                }
                            }
                        }

                        for error in errors {
                            let diagnostic = reporter.convert_runtime_error(file_id, &error);
                            if let Err(e) = reporter.report_diagnostic(file_id, &diagnostic) {
                                eprintln!("Error displaying diagnostic: {}", e);
                                eprintln!("{}", error); // Fallback to simple error display
                            }
                        }
                    }
                }
            }
            Err(errors) => {
                eprintln!("Parse errors:");

                let mut reporter = DiagnosticReporter::new();
                let file_id = reporter.add_file(&file_path, &input);

                for error in errors {
                    let diagnostic = reporter.convert_parse_error(file_id, &error);
                    if let Err(e) = reporter.report_diagnostic(file_id, &diagnostic) {
                        eprintln!("Error displaying diagnostic: {}", e);
                        eprintln!("Error: {}", error); // Fallback to simple error display
                    }
                }
            }
        }
    }

    Ok(())
}<|MERGE_RESOLUTION|>--- conflicted
+++ resolved
@@ -31,11 +31,8 @@
     println!("        --in-place     Overwrite the file in place");
     println!("        --diff         Show a diff instead of rewriting");
     println!("    --analyze          Run the static analyzer on the specified file");
-<<<<<<< HEAD
     println!("    --step             Run in single-step execution mode");
-=======
     println!("    --edit             Open the specified file in the default editor");
->>>>>>> 04567416
     println!();
     println!("Configuration Maintenance:");
     println!("    --configCheck      Check configuration files for issues");
@@ -87,11 +84,8 @@
     let mut fix_diff = false;
     let mut config_check_mode = false;
     let mut config_fix_mode = false;
-<<<<<<< HEAD
     let mut step_mode = false;
-=======
     let mut edit_mode = false;
->>>>>>> 04567416
     let mut file_path = String::new();
 
     let mut i = 1;
