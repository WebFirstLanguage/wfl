pub mod ast;
#[cfg(test)]
mod tests;

use crate::exec_trace;
use crate::lexer::token::{Token, TokenWithPosition};
use ast::*;
use std::iter::Peekable;
use std::slice::Iter;

pub struct Parser<'a> {
    tokens: Peekable<Iter<'a, TokenWithPosition>>,
    errors: Vec<ParseError>,
    known_actions: std::collections::HashSet<String>,
}

impl<'a> Parser<'a> {
    pub fn new(tokens: &'a [TokenWithPosition]) -> Self {
        Parser {
            tokens: tokens.iter().peekable(),
            errors: Vec::with_capacity(4),
            known_actions: std::collections::HashSet::new(),
        }
    }

    pub fn parse(&mut self) -> Result<Program, Vec<ParseError>> {
        let mut program = Program::new();
        program.statements.reserve(self.tokens.clone().count() / 5);

        let mut last_line = 0;

        while self.tokens.peek().is_some() {
            let start_len = self.tokens.clone().count();

            if let Some(token) = self.tokens.peek() {
                if token.line > last_line && last_line > 0 {
                    // This is especially important for statements like "push" that don't have
                }
                last_line = token.line;
            }

            // Comprehensive handling of "end" tokens that might be left unconsumed
            // Check first two tokens to avoid borrow checker issues
            let mut tokens_clone = self.tokens.clone();
            if let Some(first_token) = tokens_clone.next() {
                if first_token.token == Token::KeywordEnd {
                    if let Some(second_token) = tokens_clone.next() {
                        match &second_token.token {
                            Token::KeywordAction => {
                                exec_trace!(
                                    "Consuming orphaned 'end action' at line {}",
                                    first_token.line
                                );
                                self.tokens.next(); // Consume "end"
                                self.tokens.next(); // Consume "action"
                                continue;
                            }
                            Token::KeywordCheck => {
                                exec_trace!(
                                    "Consuming orphaned 'end check' at line {}",
                                    first_token.line
                                );
                                self.tokens.next(); // Consume "end"
                                self.tokens.next(); // Consume "check"
                                continue;
                            }
                            Token::KeywordFor => {
                                exec_trace!(
                                    "Consuming orphaned 'end for' at line {}",
                                    first_token.line
                                );
                                self.tokens.next(); // Consume "end"
                                self.tokens.next(); // Consume "for"
                                continue;
                            }
                            Token::KeywordCount => {
                                exec_trace!(
                                    "Consuming orphaned 'end count' at line {}",
                                    first_token.line
                                );
                                self.tokens.next(); // Consume "end"
                                self.tokens.next(); // Consume "count"
                                continue;
                            }
                            Token::KeywordRepeat => {
                                exec_trace!(
                                    "Consuming orphaned 'end repeat' at line {}",
                                    first_token.line
                                );
                                self.tokens.next(); // Consume "end"
                                self.tokens.next(); // Consume "repeat"
                                continue;
                            }
                            Token::KeywordTry => {
                                exec_trace!(
                                    "Consuming orphaned 'end try' at line {}",
                                    first_token.line
                                );
                                self.tokens.next(); // Consume "end"
                                self.tokens.next(); // Consume "try"
                                continue;
                            }
                            Token::KeywordLoop => {
                                exec_trace!(
                                    "Consuming orphaned 'end loop' at line {}",
                                    first_token.line
                                );
                                self.tokens.next(); // Consume "end"
                                self.tokens.next(); // Consume "loop"
                                continue;
                            }
                            Token::KeywordWhile => {
                                exec_trace!(
                                    "Consuming orphaned 'end while' at line {}",
                                    first_token.line
                                );
                                self.tokens.next(); // Consume "end"
                                self.tokens.next(); // Consume "while"
                                continue;
                            }
                            Token::KeywordPattern => {
                                exec_trace!(
                                    "Consuming orphaned 'end pattern' at line {}",
                                    first_token.line
                                );
                                self.tokens.next(); // Consume "end"
                                self.tokens.next(); // Consume "pattern"
                                continue;
                            }
                            _ => {
                                // Standalone "end" or unexpected pattern - consume and log error
                                exec_trace!(
                                    "Found unexpected 'end' followed by {:?} at line {}",
                                    second_token.token,
                                    first_token.line
                                );
                                self.tokens.next(); // Consume "end"
                                self.errors.push(ParseError::new(
                                    format!(
                                        "Unexpected 'end' followed by {:?}",
                                        second_token.token
                                    ),
                                    first_token.line,
                                    first_token.column,
                                ));
                                continue;
                            }
                        }
                    } else {
                        // "end" at end of file
                        exec_trace!(
                            "Found standalone 'end' at end of file, line {}",
                            first_token.line
                        );
                        self.tokens.next();
                        break;
                    }
                }
            }

            match self.parse_statement() {
                Ok(statement) => program.statements.push(statement),
                Err(error) => {
                    self.errors.push(error);

                    // This is especially important for consecutive push statements
                    let current_line = if let Some(token) = self.tokens.peek() {
                        token.line
                    } else {
                        0
                    };

                    while let Some(token) = self.tokens.peek() {
                        if token.line > current_line || Parser::is_statement_starter(&token.token) {
                            break;
                        }
                        self.tokens.next(); // Skip token
                    }
                }
            }

            let end_len = self.tokens.clone().count();

            // Special case for end of file - if we have processed all meaningful tokens,
            // and only trailing tokens remain (if any), just break
            if let Some(token) = self.tokens.peek() {
                if token.token == Token::KeywordEnd && start_len <= 2 {
                    // If we're at the end with just 1-2 tokens left, consume them and break
                    while self.tokens.next().is_some() {}
                    break;
                }
            }

            assert!(
                end_len < start_len,
                "Parser made no progress - token {:?} caused infinite loop",
                self.tokens.peek()
            );
        }

        if self.errors.is_empty() {
            Ok(program)
        } else {
            Err(self.errors.clone())
        }
    }

    fn is_statement_starter(token: &Token) -> bool {
        matches!(
            token,
            Token::KeywordStore
                | Token::KeywordCreate
                | Token::KeywordDisplay
                | Token::KeywordCheck
                | Token::KeywordIf
                | Token::KeywordCount
                | Token::KeywordFor
                | Token::KeywordDefine
                | Token::KeywordChange
                | Token::KeywordTry
                | Token::KeywordRepeat
                | Token::KeywordExit
                | Token::KeywordPush
                | Token::KeywordBreak
                | Token::KeywordContinue
                | Token::KeywordSkip
                | Token::KeywordOpen
                | Token::KeywordClose
                | Token::KeywordWait
                | Token::KeywordGive
                | Token::KeywordReturn
        )
    }

    #[allow(dead_code)]
    fn synchronize(&mut self) {
        while let Some(token) = self.tokens.peek().cloned() {
            match &token.token {
                Token::KeywordStore
                | Token::KeywordCreate
                | Token::KeywordDisplay
                | Token::KeywordCheck
                | Token::KeywordCount
                | Token::KeywordFor
                | Token::KeywordDefine
                | Token::KeywordIf
                | Token::KeywordPush => {
                    break;
                }
                Token::KeywordEnd => {
                    // Handle orphaned "end" tokens during error recovery
                    exec_trace!("Synchronizing: found 'end' token at line {}", token.line);
                    self.tokens.next(); // Consume "end"
                    if let Some(next_token) = self.tokens.peek() {
                        match &next_token.token {
                            Token::KeywordAction
                            | Token::KeywordCheck
                            | Token::KeywordFor
                            | Token::KeywordCount
                            | Token::KeywordRepeat
                            | Token::KeywordTry
                            | Token::KeywordLoop
                            | Token::KeywordWhile => {
                                exec_trace!(
                                    "Synchronizing: consuming {:?} after 'end'",
                                    next_token.token
                                );
                                self.tokens.next(); // Consume the keyword after "end"
                            }
                            _ => {} // Just consumed "end", continue
                        }
                    }
                    break; // After handling orphaned end, continue with recovery
                }
                _ => {
                    self.tokens.next(); // Skip the token
                }
            }
        }
    }

    // Container-related parsing methods
    pub fn parse_container_definition(&mut self) -> Result<Statement, ParseError> {
        let start_token = self.tokens.next().unwrap(); // Consume 'create'
        let line = start_token.line;
        let column = start_token.column;

        self.expect_token(
            Token::KeywordContainer,
            "Expected 'container' after 'create'",
        )?;

        // Parse container name
        let name = if let Some(token) = self.tokens.peek() {
            if let Token::Identifier(id) = &token.token {
                self.tokens.next(); // Consume the identifier
                id.clone()
            } else {
                return Err(ParseError::new(
                    format!(
                        "Expected identifier for container name, found {:?}",
                        token.token
                    ),
                    token.line,
                    token.column,
                ));
            }
        } else {
            return Err(ParseError::new(
                "Expected identifier for container name, found end of input".to_string(),
                line,
                column,
            ));
        };

        // Parse inheritance and interfaces
        let (extends, implements) = self.parse_inheritance()?;

        // Expect colon after container declaration
        self.expect_token(Token::Colon, "Expected ':' after container name")?;

        // Parse container body
        let (properties, methods, events, static_properties, static_methods) =
            self.parse_container_body()?;

        Ok(Statement::ContainerDefinition {
            name,
            extends,
            implements,
            properties,
            methods,
            events,
            static_properties,
            static_methods,
            line,
            column,
        })
    }

    pub fn parse_interface_definition(&mut self) -> Result<Statement, ParseError> {
        let start_token = self.tokens.next().unwrap(); // Consume 'create'
        let line = start_token.line;
        let column = start_token.column;

        self.expect_token(
            Token::KeywordInterface,
            "Expected 'interface' after 'create'",
        )?;

        // Parse interface name
        let name = if let Some(token) = self.tokens.peek() {
            if let Token::Identifier(id) = &token.token {
                self.tokens.next(); // Consume the identifier
                id.clone()
            } else {
                return Err(ParseError::new(
                    format!(
                        "Expected identifier for interface name, found {:?}",
                        token.token
                    ),
                    token.line,
                    token.column,
                ));
            }
        } else {
            return Err(ParseError::new(
                "Expected identifier for interface name, found end of input".to_string(),
                line,
                column,
            ));
        };

        // For now, just create a simple interface definition
        Ok(Statement::InterfaceDefinition {
            name,
            extends: Vec::new(),
            required_actions: Vec::new(),
            line,
            column,
        })
    }

    pub fn parse_container_instantiation(&mut self) -> Result<Statement, ParseError> {
        let start_token = self.tokens.next().unwrap(); // Consume 'create'
        let line = start_token.line;
        let column = start_token.column;

        self.expect_token(Token::KeywordNew, "Expected 'new' after 'create'")?;

        // Parse container type
        let container_type = if let Some(token) = self.tokens.peek() {
            if let Token::Identifier(id) = &token.token {
                self.tokens.next(); // Consume the identifier
                id.clone()
            } else {
                return Err(ParseError::new(
                    format!(
                        "Expected identifier for container type, found {:?}",
                        token.token
                    ),
                    token.line,
                    token.column,
                ));
            }
        } else {
            return Err(ParseError::new(
                "Expected identifier for container type, found end of input".to_string(),
                line,
                column,
            ));
        };

        self.expect_token(Token::KeywordAs, "Expected 'as' after container type")?;

        // Parse instance name
        let instance_name = if let Some(token) = self.tokens.peek() {
            if let Token::Identifier(id) = &token.token {
                self.tokens.next(); // Consume the identifier
                id.clone()
            } else {
                return Err(ParseError::new(
                    format!(
                        "Expected identifier for instance name, found {:?}",
                        token.token
                    ),
                    token.line,
                    token.column,
                ));
            }
        } else {
            return Err(ParseError::new(
                "Expected identifier for instance name, found end of input".to_string(),
                line,
                column,
            ));
        };

        // Expect colon after instance declaration
        self.expect_token(Token::Colon, "Expected ':' after instance name")?;

        let (property_initializers, arguments) = self.parse_instantiation_body()?;

        Ok(Statement::ContainerInstantiation {
            container_type,
            instance_name,
            arguments,
            property_initializers,
            line,
            column,
        })
    }

    pub fn parse_event_definition(&mut self) -> Result<Statement, ParseError> {
        let start_token = self.tokens.next().unwrap(); // Consume 'event'
        let line = start_token.line;
        let column = start_token.column;

        // Parse event name
        let name = if let Some(token) = self.tokens.peek() {
            if let Token::Identifier(id) = &token.token {
                self.tokens.next(); // Consume the identifier
                id.clone()
            } else {
                return Err(ParseError::new(
                    format!(
                        "Expected identifier for event name, found {:?}",
                        token.token
                    ),
                    token.line,
                    token.column,
                ));
            }
        } else {
            return Err(ParseError::new(
                "Expected identifier for event name, found end of input".to_string(),
                line,
                column,
            ));
        };

        // For now, just create a simple event definition
        Ok(Statement::EventDefinition {
            name,
            parameters: Vec::new(),
            line,
            column,
        })
    }

    pub fn parse_event_trigger(&mut self) -> Result<Statement, ParseError> {
        let start_token = self.tokens.next().unwrap(); // Consume 'trigger'
        let line = start_token.line;
        let column = start_token.column;

        // Parse event name
        let name = if let Some(token) = self.tokens.peek() {
            if let Token::Identifier(id) = &token.token {
                self.tokens.next(); // Consume the identifier
                id.clone()
            } else {
                return Err(ParseError::new(
                    format!(
                        "Expected identifier for event name, found {:?}",
                        token.token
                    ),
                    token.line,
                    token.column,
                ));
            }
        } else {
            return Err(ParseError::new(
                "Expected identifier for event name, found end of input".to_string(),
                line,
                column,
            ));
        };

        // For now, just create a simple event trigger
        Ok(Statement::EventTrigger {
            name,
            arguments: Vec::new(),
            line,
            column,
        })
    }

    pub fn parse_event_handler(&mut self) -> Result<Statement, ParseError> {
        let start_token = self.tokens.next().unwrap(); // Consume 'on'
        let line = start_token.line;
        let column = start_token.column;

        // Parse event source
        let event_source = self.parse_expression()?;

        // Parse event name
        let event_name = if let Some(token) = self.tokens.peek() {
            if let Token::Identifier(id) = &token.token {
                self.tokens.next(); // Consume the identifier
                id.clone()
            } else {
                return Err(ParseError::new(
                    format!(
                        "Expected identifier for event name, found {:?}",
                        token.token
                    ),
                    token.line,
                    token.column,
                ));
            }
        } else {
            return Err(ParseError::new(
                "Expected identifier for event name, found end of input".to_string(),
                line,
                column,
            ));
        };

        // For now, just create a simple event handler
        Ok(Statement::EventHandler {
            event_source,
            event_name,
            handler_body: Vec::new(),
            line,
            column,
        })
    }

    pub fn parse_parent_method_call(&mut self) -> Result<Statement, ParseError> {
        let start_token = self.tokens.next().unwrap(); // Consume 'parent'
        let line = start_token.line;
        let column = start_token.column;

        // Parse method name
        let method_name = if let Some(token) = self.tokens.peek() {
            if let Token::Identifier(id) = &token.token {
                self.tokens.next(); // Consume the identifier
                id.clone()
            } else {
                return Err(ParseError::new(
                    format!(
                        "Expected identifier for method name, found {:?}",
                        token.token
                    ),
                    token.line,
                    token.column,
                ));
            }
        } else {
            return Err(ParseError::new(
                "Expected identifier for method name, found end of input".to_string(),
                line,
                column,
            ));
        };

        // For now, just create a simple parent method call
        Ok(Statement::ParentMethodCall {
            method_name,
            arguments: Vec::new(),
            line,
            column,
        })
    }

    // Helper methods for parsing container-related constructs
    fn parse_inheritance(&mut self) -> Result<(Option<String>, Vec<String>), ParseError> {
        let mut extends = None;
        let mut implements = Vec::new();

        // Check for 'extends' keyword
        if let Some(token) = self.tokens.peek() {
            if token.token == Token::KeywordExtends {
                self.tokens.next(); // Consume 'extends'

                if let Some(token) = self.tokens.peek() {
                    if let Token::Identifier(id) = &token.token {
                        extends = Some(id.clone());
                        self.tokens.next(); // Consume the identifier
                    } else {
                        return Err(ParseError::new(
                            "Expected identifier after 'extends'".to_string(),
                            token.line,
                            token.column,
                        ));
                    }
                } else {
                    return Err(ParseError::new(
                        "Expected identifier after 'extends'".to_string(),
                        0,
                        0,
                    ));
                }
            }
        }

        // Check for 'implements' keyword
        if let Some(token) = self.tokens.peek() {
            if token.token == Token::KeywordImplements {
                self.tokens.next(); // Consume 'implements'

                // Parse interface list
                loop {
                    if let Some(token) = self.tokens.peek() {
                        if let Token::Identifier(id) = &token.token {
                            implements.push(id.clone());
                            self.tokens.next(); // Consume the identifier

                            // Check for comma to continue or break
                            if let Some(next_token) = self.tokens.peek() {
                                if next_token.token == Token::Comma {
                                    self.tokens.next(); // Consume comma
                                    continue;
                                } else {
                                    break;
                                }
                            } else {
                                break;
                            }
                        } else {
                            return Err(ParseError::new(
                                "Expected identifier in implements list".to_string(),
                                token.line,
                                token.column,
                            ));
                        }
                    } else {
                        return Err(ParseError::new(
                            "Expected identifier in implements list".to_string(),
                            0,
                            0,
                        ));
                    }
                }
            }
        }

        Ok((extends, implements))
    }

    #[allow(clippy::type_complexity)]
    fn parse_container_body(
        &mut self,
    ) -> Result<
        (
            Vec<PropertyDefinition>,
            Vec<Statement>,
            Vec<EventDefinition>,
            Vec<PropertyDefinition>,
            Vec<Statement>,
        ),
        ParseError,
    > {
        let mut properties = Vec::new();
        let mut methods = Vec::new();
        let mut events = Vec::new();
        let mut static_properties = Vec::new();
        let mut static_methods = Vec::new();

        // Parse container body until 'end'
        loop {
            if let Some(token) = self.tokens.peek() {
                match &token.token {
                    Token::KeywordEnd => {
                        self.tokens.next(); // Consume 'end'
                        break;
                    }
                    Token::KeywordProperty => {
                        let prop = self.parse_property_definition(false)?;
                        properties.push(prop);
                    }
                    Token::KeywordStatic => {
                        let static_token = self.tokens.next().unwrap(); // Consume 'static'
                        if let Some(next_token) = self.tokens.peek() {
                            match &next_token.token {
                                Token::KeywordProperty => {
                                    let prop = self.parse_property_definition(true)?;
                                    static_properties.push(prop);
                                }
                                Token::KeywordAction => {
                                    let method = self.parse_container_action_definition()?;
                                    static_methods.push(method);
                                }
                                _ => {
                                    return Err(ParseError::new(
                                        "Expected 'property' or 'action' after 'static'"
                                            .to_string(),
                                        next_token.line,
                                        next_token.column,
                                    ));
                                }
                            }
                        } else {
                            return Err(ParseError::new(
                                "Expected 'property' or 'action' after 'static'".to_string(),
                                static_token.line,
                                static_token.column,
                            ));
                        }
                    }
                    Token::KeywordAction => {
                        let method = self.parse_container_action_definition()?;
                        methods.push(method);
                    }
                    Token::KeywordEvent => {
                        let event = self.parse_event_definition_full()?;
                        events.push(event);
                    }
                    _ => {
                        return Err(ParseError::new(
                            format!("Unexpected token in container body: {:?}", token.token),
                            token.line,
                            token.column,
                        ));
                    }
                }
            } else {
                return Err(ParseError::new(
                    "Unexpected end of input in container body".to_string(),
                    0,
                    0,
                ));
            }
        }

        Ok((
            properties,
            methods,
            events,
            static_properties,
            static_methods,
        ))
    }

    fn parse_property_definition(
        &mut self,
        is_static: bool,
    ) -> Result<PropertyDefinition, ParseError> {
        let start_token = self.tokens.next().unwrap(); // Consume 'property'
        let line = start_token.line;
        let column = start_token.column;

        // Parse property name
        let name = if let Some(token) = self.tokens.peek() {
            if let Token::Identifier(id) = &token.token {
                self.tokens.next(); // Consume the identifier
                id.clone()
            } else {
                return Err(ParseError::new(
                    "Expected property name after 'property'".to_string(),
                    token.line,
                    token.column,
                ));
            }
        } else {
            return Err(ParseError::new(
                "Expected property name after 'property'".to_string(),
                line,
                column,
            ));
        };

        let property_type = if let Some(token) = self.tokens.peek() {
            if token.token == Token::Colon {
                self.tokens.next(); // Consume ':'

                if let Some(type_token) = self.tokens.peek() {
                    if let Token::Identifier(type_name) = &type_token.token {
                        self.tokens.next(); // Consume type name
                        Some(Type::Custom(type_name.clone()))
                    } else {
                        return Err(ParseError::new(
                            "Expected type name after ':'".to_string(),
                            type_token.line,
                            type_token.column,
                        ));
                    }
                } else {
                    return Err(ParseError::new(
                        "Expected type name after ':'".to_string(),
                        line,
                        column,
                    ));
                }
            } else {
                None
            }
        } else {
            None
        };

        let default_value = if let Some(token) = self.tokens.peek() {
            if token.token == Token::KeywordDefaults {
                self.tokens.next(); // Consume 'defaults'
                Some(self.parse_expression()?)
            } else {
                None
            }
        } else {
            None
        };

        Ok(PropertyDefinition {
            name,
            property_type,
            default_value,
            validation_rules: Vec::new(),
            is_static,
            visibility: Visibility::Public,
            line,
            column,
        })
    }

    fn parse_event_definition_full(&mut self) -> Result<EventDefinition, ParseError> {
        let start_token = self.tokens.next().unwrap(); // Consume 'event'
        let line = start_token.line;
        let column = start_token.column;

        // Parse event name
        let name = if let Some(token) = self.tokens.peek() {
            if let Token::Identifier(id) = &token.token {
                self.tokens.next(); // Consume the identifier
                id.clone()
            } else {
                return Err(ParseError::new(
                    "Expected event name after 'event'".to_string(),
                    token.line,
                    token.column,
                ));
            }
        } else {
            return Err(ParseError::new(
                "Expected event name after 'event'".to_string(),
                line,
                column,
            ));
        };

        let mut parameters = Vec::new();
        if let Some(token) = self.tokens.peek() {
            if token.token == Token::KeywordNeeds {
                self.tokens.next(); // Consume 'needs'
                parameters = self.parse_parameter_list()?;
            }
        }

        Ok(EventDefinition {
            name,
            parameters,
            line,
            column,
        })
    }

    fn parse_parameter_list(&mut self) -> Result<Vec<Parameter>, ParseError> {
        let mut parameters = Vec::new();

        while let Some(token) = self.tokens.peek() {
            if let Token::Identifier(param_name) = &token.token {
                let name = param_name.clone();
                let param_line = token.line;
                let param_column = token.column;
                self.tokens.next(); // Consume parameter name

                let param_type = if let Some(type_token) = self.tokens.peek() {
                    if type_token.token == Token::Colon {
                        self.tokens.next(); // Consume ':'

                        if let Some(type_name_token) = self.tokens.peek() {
                            if let Token::Identifier(type_name) = &type_name_token.token {
                                self.tokens.next(); // Consume type name
                                Some(Type::Custom(type_name.clone()))
                            } else {
                                return Err(ParseError::new(
                                    "Expected type name after ':'".to_string(),
                                    type_name_token.line,
                                    type_name_token.column,
                                ));
                            }
                        } else {
                            return Err(ParseError::new(
                                "Expected type name after ':'".to_string(),
                                param_line,
                                param_column,
                            ));
                        }
                    } else {
                        None
                    }
                } else {
                    None
                };

                parameters.push(Parameter {
                    name,
                    param_type,
                    default_value: None,
                    line: param_line,
                    column: param_column,
                });

                // Check for comma to continue or break
                if let Some(next_token) = self.tokens.peek() {
                    if next_token.token == Token::Comma {
                        self.tokens.next(); // Consume comma
                        continue;
                    } else {
                        break;
                    }
                } else {
                    break;
                }
            } else {
                break;
            }
        }

        Ok(parameters)
    }

    fn parse_instantiation_body(
        &mut self,
    ) -> Result<(Vec<PropertyInitializer>, Vec<Argument>), ParseError> {
        let mut property_initializers = Vec::new();
        let arguments = Vec::new();

        // Parse instantiation body until 'end'
        while let Some(token) = self.tokens.peek() {
            match &token.token {
                Token::KeywordEnd => {
                    self.tokens.next(); // Consume 'end'
                    break;
                }
                Token::Identifier(prop_name) => {
                    let name = prop_name.clone();
                    let prop_line = token.line;
                    let prop_column = token.column;
                    self.tokens.next(); // Consume property name

                    // Expect 'is' or ':'
                    if let Some(next_token) = self.tokens.peek() {
                        if next_token.token == Token::KeywordIs || next_token.token == Token::Colon
                        {
                            self.tokens.next(); // Consume 'is' or ':'

                            let value = self.parse_expression()?;
                            property_initializers.push(PropertyInitializer {
                                name,
                                value,
                                line: prop_line,
                                column: prop_column,
                            });
                        } else {
                            return Err(ParseError::new(
                                "Expected 'is' or ':' after property name".to_string(),
                                next_token.line,
                                next_token.column,
                            ));
                        }
                    } else {
                        return Err(ParseError::new(
                            "Expected 'is' or ':' after property name".to_string(),
                            prop_line,
                            prop_column,
                        ));
                    }
                }
                _ => {
                    return Err(ParseError::new(
                        format!("Unexpected token in instantiation body: {:?}", token.token),
                        token.line,
                        token.column,
                    ));
                }
            }
        }

        Ok((property_initializers, arguments))
    }

    fn parse_statement(&mut self) -> Result<Statement, ParseError> {
        if let Some(token) = self.tokens.peek().cloned() {
            match &token.token {
<<<<<<< HEAD
                Token::KeywordStore | Token::KeywordCreate => {
                    // Check if it's "create container", "create interface", or "create new"
                    let mut tokens_clone = self.tokens.clone();
                    tokens_clone.next(); // Skip "create"

                    if let Some(next_token) = tokens_clone.next() {
                        match &next_token.token {
                            Token::KeywordContainer => self.parse_container_definition(),
                            Token::KeywordInterface => self.parse_interface_definition(),
                            Token::KeywordNew => self.parse_container_instantiation(),
                            _ => self.parse_variable_declaration(), // Default to variable declaration
                        }
                    } else {
                        self.parse_variable_declaration() // Default to variable declaration
=======
                Token::KeywordStore => self.parse_variable_declaration(),
                Token::KeywordCreate => {
                    // Check if this is "create pattern" or regular "create"
                    let mut tokens_clone = self.tokens.clone();
                    tokens_clone.next(); // Skip "create"
                    if let Some(next_token) = tokens_clone.next() {
                        if next_token.token == Token::KeywordPattern {
                            self.parse_create_pattern_statement()
                        } else {
                            self.parse_variable_declaration()
                        }
                    } else {
                        self.parse_variable_declaration()
>>>>>>> 79312d92
                    }
                }
                Token::KeywordDisplay => self.parse_display_statement(),
                Token::KeywordCheck => self.parse_if_statement(),
                Token::KeywordIf => self.parse_single_line_if(),
                Token::KeywordCount => self.parse_count_loop(),
                Token::KeywordFor => self.parse_for_each_loop(),
                Token::KeywordDefine => self.parse_action_definition(),
                Token::KeywordChange => self.parse_assignment(),
                Token::KeywordTry => self.parse_try_statement(),
                Token::KeywordRepeat => self.parse_repeat_statement(),
                Token::KeywordExit => self.parse_exit_statement(),
                Token::KeywordPush => self.parse_push_statement(),
                Token::KeywordEvent => self.parse_event_definition(),
                Token::KeywordTrigger => self.parse_event_trigger(),
                Token::KeywordOn => self.parse_event_handler(),
                Token::KeywordParent => self.parse_parent_method_call(),
                Token::KeywordBreak => {
                    let token_pos = self.tokens.next().unwrap();
                    Ok(Statement::BreakStatement {
                        line: token_pos.line,
                        column: token_pos.column,
                    })
                }
                Token::KeywordContinue | Token::KeywordSkip => {
                    let token_pos = self.tokens.next().unwrap();
                    Ok(Statement::ContinueStatement {
                        line: token_pos.line,
                        column: token_pos.column,
                    })
                }
                Token::KeywordOpen => {
                    let mut tokens_clone = self.tokens.clone();
                    let mut has_read_pattern = false;

                    tokens_clone.next();

                    if let Some(token) = tokens_clone.next() {
                        if token.token == Token::KeywordFile {
                            if let Some(token) = tokens_clone.next() {
                                if token.token == Token::KeywordAt {
                                    if let Some(token) = tokens_clone.next() {
                                        if let Token::StringLiteral(_) = token.token {
                                            if let Some(token) = tokens_clone.next() {
                                                if token.token == Token::KeywordAnd {
                                                    if let Some(token) = tokens_clone.next() {
                                                        if token.token == Token::KeywordRead {
                                                            if let Some(token) = tokens_clone.next()
                                                            {
                                                                if token.token
                                                                    == Token::KeywordContent
                                                                {
                                                                    if let Some(token) =
                                                                        tokens_clone.next()
                                                                    {
                                                                        if token.token
                                                                            == Token::KeywordAs
                                                                        {
                                                                            if let Some(token) =
                                                                                tokens_clone.next()
                                                                            {
                                                                                if let Token::Identifier(_) = token.token {
                                                                                    has_read_pattern = true;
                                                                                }
                                                                            }
                                                                        }
                                                                    }
                                                                }
                                                            }
                                                        }
                                                    }
                                                }
                                            }
                                        }
                                    }
                                }
                            }
                        }
                    }

                    if has_read_pattern {
                        self.parse_open_file_read_statement()
                    } else {
                        self.parse_open_file_statement()
                    }
                }
                Token::KeywordClose => {
                    if let Some(next_token) = self.tokens.clone().nth(1) {
                        if next_token.token == Token::KeywordFile {
                            self.parse_close_file_statement()
                        } else {
                            self.parse_expression_statement()
                        }
                    } else {
                        self.parse_expression_statement()
                    }
                }
                Token::KeywordWait => self.parse_wait_for_statement(),
                Token::KeywordGive | Token::KeywordReturn => self.parse_return_statement(),
                _ => self.parse_expression_statement(),
            }
        } else {
            Err(ParseError::new("Unexpected end of input".to_string(), 0, 0))
        }
    }

    fn parse_variable_declaration(&mut self) -> Result<Statement, ParseError> {
        let token_pos = self.tokens.next().unwrap();
        let is_store = matches!(token_pos.token, Token::KeywordStore);
        let _keyword = if is_store { "store" } else { "create" };

        let name = self.parse_variable_name_list()?;

        // Handle special case: "create list as name"
        if !is_store && name == "list" {
            self.expect_token(Token::KeywordAs, "Expected 'as' after 'list'")?;

            let list_name = if let Some(token) = self.tokens.peek() {
                if let Token::Identifier(id) = &token.token {
                    self.tokens.next();
                    id.clone()
                } else {
                    return Err(ParseError::new(
                        format!("Expected identifier after 'as', found {:?}", token.token),
                        token.line,
                        token.column,
                    ));
                }
            } else {
                return Err(ParseError::new(
                    "Expected identifier after 'as'".to_string(),
                    token_pos.line,
                    token_pos.column,
                ));
            };

            let empty_list =
                Expression::Literal(Literal::List(Vec::new()), token_pos.line, token_pos.column);

            return Ok(Statement::VariableDeclaration {
                name: list_name,
                value: empty_list,
                line: token_pos.line,
                column: token_pos.column,
            });
        }

        if let Some(token) = self.tokens.peek().cloned() {
            if !matches!(token.token, Token::KeywordAs) {
                return Err(ParseError::new(
                    format!(
                        "Expected 'as' after variable name '{}', but found {:?}",
                        name, token.token
                    ),
                    token.line,
                    token.column,
                ));
            }
        } else {
            return Err(ParseError::new(
                format!(
                    "Expected 'as' after variable name '{}', but found end of input",
                    name
                ),
                token_pos.line,
                token_pos.column,
            ));
        }

        self.tokens.next(); // Consume the 'as' token

        let value = self.parse_expression()?;

        Ok(Statement::VariableDeclaration {
            name,
            value,
            line: token_pos.line,
            column: token_pos.column,
        })
    }

    fn parse_variable_name_list(&mut self) -> Result<String, ParseError> {
        let mut name_parts = Vec::with_capacity(3);

        if let Some(token) = self.tokens.peek().cloned() {
            match &token.token {
                Token::Identifier(id) => {
                    self.tokens.next(); // Consume the identifier
                    name_parts.push(id.clone());
                }
                Token::IntLiteral(_) | Token::FloatLiteral(_) => {
                    return Err(ParseError::new(
                        format!("Cannot use a number as a variable name: {:?}", token.token),
                        token.line,
                        token.column,
                    ));
                }
                Token::KeywordAs => {
                    return Err(ParseError::new(
                        "Expected a variable name before 'as'".to_string(),
                        token.line,
                        token.column,
                    ));
                }
                _ if token.token.is_keyword() => {
                    return Err(ParseError::new(
                        format!("Cannot use keyword '{:?}' as a variable name", token.token),
                        token.line,
                        token.column,
                    ));
                }
                _ => {
                    return Err(ParseError::new(
                        format!(
                            "Expected identifier for variable name, found {:?}",
                            token.token
                        ),
                        token.line,
                        token.column,
                    ));
                }
            }
        } else {
            return Err(ParseError::new(
                "Expected variable name but found end of input".to_string(),
                0,
                0,
            ));
        }

        while let Some(token) = self.tokens.peek().cloned() {
            match &token.token {
                Token::Identifier(id) => {
                    self.tokens.next(); // Consume the identifier
                    name_parts.push(id.clone());
                }
                Token::KeywordAs => {
                    break;
                }
                Token::IntLiteral(_) | Token::FloatLiteral(_) => {
                    return Err(ParseError::new(
                        format!(
                            "Expected 'as' after variable name, but found number: {:?}",
                            token.token
                        ),
                        token.line,
                        token.column,
                    ));
                }
                _ => {
                    return Err(ParseError::new(
                        format!(
                            "Expected 'as' after variable name, but found {:?}",
                            token.token
                        ),
                        token.line,
                        token.column,
                    ));
                }
            }
        }

        Ok(name_parts.join(" "))
    }

    fn expect_token(&mut self, expected: Token, error_message: &str) -> Result<(), ParseError> {
        if let Some(token) = self.tokens.peek().cloned() {
            if token.token == expected {
                self.tokens.next();
                Ok(())
            } else {
                Err(ParseError::new(
                    format!(
                        "{}: expected {:?}, found {:?}",
                        error_message, expected, token.token
                    ),
                    token.line,
                    token.column,
                ))
            }
        } else {
            Err(ParseError::new(
                format!("{}: unexpected end of input", error_message),
                0,
                0,
            ))
        }
    }

    fn parse_expression(&mut self) -> Result<Expression, ParseError> {
        self.parse_binary_expression(0) // Start with lowest precedence
    }

    fn parse_binary_expression(&mut self, precedence: u8) -> Result<Expression, ParseError> {
        let mut left = self.parse_primary_expression()?;

        let left_line = if let Some(token) = self.tokens.peek() {
            token.line
        } else {
            0
        };

        while let Some(token_pos) = self.tokens.peek().cloned() {
            let token = token_pos.token.clone();
            let line = token_pos.line;
            let column = token_pos.column;

            // If we're on a new line or at a statement starter, stop parsing this expression
            // This is crucial for statements like "push" that don't have explicit terminators
            if line > left_line || Parser::is_statement_starter(&token) {
                break;
            }

            let op = match token {
                Token::Plus => {
                    self.tokens.next(); // Consume "+"
                    Some((Operator::Plus, 1))
                }
                Token::KeywordPlus => {
                    self.tokens.next(); // Consume "plus"
                    Some((Operator::Plus, 1))
                }
                Token::KeywordMinus => {
                    self.tokens.next(); // Consume "minus"
                    Some((Operator::Minus, 1))
                }
                Token::KeywordTimes => {
                    self.tokens.next(); // Consume "times"
                    Some((Operator::Multiply, 2))
                }
                Token::KeywordDividedBy => {
                    self.tokens.next(); // Consume "divided by"
                    Some((Operator::Divide, 2))
                }
                Token::KeywordDivided => {
                    self.tokens.next(); // Consume "divided"

                    // Still handle the legacy case where "divided" and "by" are separate tokens
                    self.expect_token(Token::KeywordBy, "Expected 'by' after 'divided'")?;
                    self.tokens.next(); // Consume "by"
                    Some((Operator::Divide, 2))
                }
                Token::Equals => {
                    self.tokens.next(); // Consume "="
                    Some((Operator::Equals, 0))
                }
                Token::KeywordIs => {
                    self.tokens.next(); // Consume "is"

                    if let Some(next_token) = self.tokens.peek().cloned() {
                        match &next_token.token {
                            Token::KeywordEqual => {
                                self.tokens.next(); // Consume "equal"

                                if let Some(to_token) = self.tokens.peek().cloned() {
                                    if matches!(to_token.token, Token::KeywordTo) {
                                        self.tokens.next(); // Consume "to"
                                        Some((Operator::Equals, 0))
                                    } else {
                                        Some((Operator::Equals, 0)) // "is equal" without "to" is valid too
                                    }
                                } else {
                                    return Err(ParseError::new(
                                        "Unexpected end of input after 'is equal'".into(),
                                        line,
                                        column,
                                    ));
                                }
                            }
                            Token::KeywordNot => {
                                self.tokens.next(); // Consume "not"
                                Some((Operator::NotEquals, 0))
                            }
                            Token::KeywordGreater => {
                                self.tokens.next(); // Consume "greater"

                                if let Some(than_token) = self.tokens.peek().cloned() {
                                    if matches!(than_token.token, Token::KeywordThan) {
                                        self.tokens.next(); // Consume "than"
                                        Some((Operator::GreaterThan, 0))
                                    } else {
                                        Some((Operator::GreaterThan, 0)) // "is greater" without "than" is valid too
                                    }
                                } else {
                                    return Err(ParseError::new(
                                        "Unexpected end of input after 'is greater'".into(),
                                        line,
                                        column,
                                    ));
                                }
                            }
                            Token::KeywordLess => {
                                self.tokens.next(); // Consume "less"

                                if let Some(than_token) = self.tokens.peek().cloned() {
                                    if matches!(than_token.token, Token::KeywordThan) {
                                        self.tokens.next(); // Consume "than"

                                        // Check for "or equal to" after "less than"
                                        if let Some(or_token) = self.tokens.peek().cloned() {
                                            if matches!(or_token.token, Token::KeywordOr) {
                                                self.tokens.next(); // Consume "or"

                                                if let Some(equal_token) =
                                                    self.tokens.peek().cloned()
                                                {
                                                    if matches!(
                                                        equal_token.token,
                                                        Token::KeywordEqual
                                                    ) {
                                                        self.tokens.next(); // Consume "equal"

                                                        if let Some(to_token) =
                                                            self.tokens.peek().cloned()
                                                        {
                                                            if matches!(
                                                                to_token.token,
                                                                Token::KeywordTo
                                                            ) {
                                                                self.tokens.next(); // Consume "to"
                                                                Some((Operator::LessThanOrEqual, 0))
                                                            } else {
                                                                Some((Operator::LessThanOrEqual, 0)) // "or equal" without "to" is valid too
                                                            }
                                                        } else {
                                                            Some((Operator::LessThanOrEqual, 0)) // "or equal" without "to" is valid too
                                                        }
                                                    } else {
                                                        Some((Operator::LessThan, 0)) // Just "less than or" without "equal" is treated as "less than"
                                                    }
                                                } else {
                                                    Some((Operator::LessThan, 0)) // Just "less than or" without "equal" is treated as "less than"
                                                }
                                            } else {
                                                Some((Operator::LessThan, 0)) // Just "less than" without "or equal to"
                                            }
                                        } else {
                                            Some((Operator::LessThan, 0)) // Just "less than" without "or equal to"
                                        }
                                    } else {
                                        Some((Operator::LessThan, 0)) // "is less" without "than" is valid too
                                    }
                                } else {
                                    return Err(ParseError::new(
                                        "Unexpected end of input after 'is less'".into(),
                                        line,
                                        column,
                                    ));
                                }
                            }
                            _ => Some((Operator::Equals, 0)), // Simple "is" means equals
                        }
                    } else {
                        return Err(ParseError::new(
                            "Unexpected end of input after 'is'".into(),
                            line,
                            column,
                        ));
                    }
                }
                Token::KeywordWith => {
                    // Only create an ActionCall if this is a known action name
                    if let Expression::Variable(ref name, var_line, var_column) = left {
                        if self.known_actions.contains(name) {
                            // This is a known action, treat it as an action call
                            self.tokens.next(); // Consume "with"
                            let arguments = self.parse_argument_list()?;

                            left = Expression::ActionCall {
                                name: name.clone(),
                                arguments,
                                line: var_line,
                                column: var_column,
                            };
                            continue; // Skip the rest of the loop since we've already updated left
                        }
                    }

                    // Default case - treat as concatenation
                    self.tokens.next(); // Consume "with"
                    let right = self.parse_expression()?;
                    left = Expression::Concatenation {
                        left: Box::new(left),
                        right: Box::new(right),
                        line: token_pos.line,
                        column: token_pos.column,
                    };
                    continue; // Skip the rest of the loop since we've already updated left
                }
                Token::KeywordAnd => {
                    self.tokens.next(); // Consume "and"
                    Some((Operator::And, 0))
                }
                Token::KeywordOr => {
                    self.tokens.next(); // Consume "or"

                    // Handle "or equal to" as a special case
                    if let Some(equal_token) = self.tokens.peek().cloned() {
                        if matches!(equal_token.token, Token::KeywordEqual) {
                            self.tokens.next(); // Consume "equal"

                            if let Some(to_token) = self.tokens.peek().cloned() {
                                if matches!(to_token.token, Token::KeywordTo) {
                                    self.tokens.next(); // Consume "to"

                                    if let Expression::BinaryOperation {
                                        operator,
                                        left: left_expr,
                                        right: right_expr,
                                        line: op_line,
                                        column: op_column,
                                    } = &left
                                    {
                                        if *operator == Operator::LessThan {
                                            left = Expression::BinaryOperation {
                                                left: left_expr.clone(),
                                                operator: Operator::LessThanOrEqual,
                                                right: right_expr.clone(),
                                                line: *op_line,
                                                column: *op_column,
                                            };
                                            continue;
                                        } else if *operator == Operator::GreaterThan {
                                            left = Expression::BinaryOperation {
                                                left: left_expr.clone(),
                                                operator: Operator::GreaterThanOrEqual,
                                                right: right_expr.clone(),
                                                line: *op_line,
                                                column: *op_column,
                                            };
                                            continue;
                                        }
                                    }
                                }
                            }
                        }
                    }

                    Some((Operator::Or, 0))
                }
                Token::KeywordMatches => {
                    self.tokens.next(); // Consume "matches"

                    // Check if next token is "pattern" keyword (optional)
                    if let Some(pattern_token) = self.tokens.peek().cloned() {
                        if matches!(pattern_token.token, Token::KeywordPattern) {
                            self.tokens.next(); // Consume "pattern"
                        }
                    }

                    let pattern_expr = self.parse_binary_expression(precedence + 1)?;

                    left = Expression::PatternMatch {
                        text: Box::new(left),
                        pattern: Box::new(pattern_expr),
                        line,
                        column,
                    };
                    continue; // Skip the rest of the loop since we've already updated left
                }
                Token::KeywordFind => {
                    self.tokens.next(); // Consume "find"

                    // Check if next token is "pattern" keyword (optional)
                    if let Some(pattern_token) = self.tokens.peek().cloned() {
                        if matches!(pattern_token.token, Token::KeywordPattern) {
                            self.tokens.next(); // Consume "pattern"
                        }
                    }

                    let pattern_expr = self.parse_binary_expression(precedence + 1)?;

                    if let Some(in_token) = self.tokens.peek().cloned() {
                        if matches!(in_token.token, Token::KeywordIn) {
                            self.tokens.next(); // Consume "in"

                            let text_expr = self.parse_binary_expression(precedence + 1)?;

                            left = Expression::PatternFind {
                                text: Box::new(text_expr),
                                pattern: Box::new(pattern_expr),
                                line,
                                column,
                            };
                            continue; // Skip the rest of the loop since we've already updated left
                        }
                    }

                    left = Expression::PatternFind {
                        text: Box::new(left),
                        pattern: Box::new(pattern_expr),
                        line,
                        column,
                    };
                    continue; // Skip the rest of the loop since we've already updated left
                }
                Token::KeywordReplace => {
                    self.tokens.next(); // Consume "replace"

                    // Check if next token is "pattern" keyword (optional)
                    if let Some(pattern_token) = self.tokens.peek().cloned() {
                        if matches!(pattern_token.token, Token::KeywordPattern) {
                            self.tokens.next(); // Consume "pattern"
                        }
                    }

                    let pattern_expr = self.parse_binary_expression(precedence + 1)?;

                    if let Some(with_token) = self.tokens.peek().cloned() {
                        if matches!(with_token.token, Token::KeywordWith) {
                            self.tokens.next(); // Consume "with"

                            let replacement_expr = self.parse_binary_expression(precedence + 1)?;

                            if let Some(in_token) = self.tokens.peek().cloned() {
                                if matches!(in_token.token, Token::KeywordIn) {
                                    self.tokens.next(); // Consume "in"

                                    let text_expr = self.parse_binary_expression(precedence + 1)?;

                                    left = Expression::PatternReplace {
                                        text: Box::new(text_expr),
                                        pattern: Box::new(pattern_expr),
                                        replacement: Box::new(replacement_expr),
                                        line,
                                        column,
                                    };
                                    continue; // Skip the rest of the loop since we've already updated left
                                }
                            }

                            left = Expression::PatternReplace {
                                text: Box::new(left),
                                pattern: Box::new(pattern_expr),
                                replacement: Box::new(replacement_expr),
                                line,
                                column,
                            };
                            continue; // Skip the rest of the loop since we've already updated left
                        }
                    }

                    return Err(ParseError::new(
                        "Expected 'with' after pattern in replace operation".to_string(),
                        line,
                        column,
                    ));
                }
                Token::KeywordSplit => {
                    self.tokens.next(); // Consume "split"

                    // Handle "split text on pattern name" syntax
                    let text_expr = self.parse_binary_expression(precedence + 1)?;

                    if let Some(on_token) = self.tokens.peek().cloned() {
                        if matches!(on_token.token, Token::KeywordOn) {
                            self.tokens.next(); // Consume "on"

                            // Check if next token is "pattern" keyword (optional)
                            if let Some(pattern_token) = self.tokens.peek().cloned() {
                                if matches!(pattern_token.token, Token::KeywordPattern) {
                                    self.tokens.next(); // Consume "pattern"
                                }
                            }

                            let pattern_expr = self.parse_binary_expression(precedence + 1)?;

                            left = Expression::PatternSplit {
                                text: Box::new(text_expr),
                                pattern: Box::new(pattern_expr),
                                line,
                                column,
                            };
                            continue; // Skip the rest of the loop since we've already updated left
                        }
                    }

                    return Err(ParseError::new(
                        "Expected 'on' after text in split operation".to_string(),
                        line,
                        column,
                    ));
                }
                Token::KeywordContains => {
                    self.tokens.next(); // Consume "contains"

                    if let Some(pattern_token) = self.tokens.peek().cloned() {
                        if matches!(pattern_token.token, Token::KeywordPattern) {
                            self.tokens.next(); // Consume "pattern"

                            let pattern_expr = self.parse_binary_expression(precedence + 1)?;

                            left = Expression::PatternMatch {
                                text: Box::new(left),
                                pattern: Box::new(pattern_expr),
                                line,
                                column,
                            };
                            continue; // Skip the rest of the loop since we've already updated left
                        }
                    }

                    Some((Operator::Contains, 0))
                }
                Token::Colon => {
                    self.tokens.next(); // Consume ":"
                    continue;
                }
                _ => None,
            };

            if let Some((operator, op_precedence)) = op {
                if op_precedence < precedence {
                    break;
                }

                let right = self.parse_binary_expression(op_precedence + 1)?;

                left = Expression::BinaryOperation {
                    left: Box::new(left),
                    operator,
                    right: Box::new(right),
                    line: token_pos.line,
                    column: token_pos.column,
                };
            } else {
                break;
            }
        }

        Ok(left)
    }

    fn parse_primary_expression(&mut self) -> Result<Expression, ParseError> {
        if let Some(token) = self.tokens.peek().cloned() {
            let result = match &token.token {
                Token::LeftBracket => {
                    let bracket_token = self.tokens.next().unwrap(); // Consume '['

                    // Check for empty list
                    if let Some(next_token) = self.tokens.peek() {
                        if next_token.token == Token::RightBracket {
                            self.tokens.next(); // Consume ']'
                            return Ok(Expression::Literal(
                                Literal::List(Vec::new()),
                                bracket_token.line,
                                bracket_token.column,
                            ));
                        }
                    }

                    let mut elements = Vec::new();

                    elements.push(self.parse_expression()?);

                    while let Some(next_token) = self.tokens.peek() {
                        if next_token.token == Token::RightBracket {
                            self.tokens.next(); // Consume ']'
                            return Ok(Expression::Literal(
                                Literal::List(elements),
                                bracket_token.line,
                                bracket_token.column,
                            ));
                        } else if next_token.token == Token::KeywordAnd
                            || next_token.token == Token::Colon
                        {
                            self.tokens.next(); // Consume separator
                            elements.push(self.parse_expression()?);
                        } else {
                            return Err(ParseError::new(
                                format!(
                                    "Expected ']' or 'and' in list literal, found {:?}",
                                    next_token.token
                                ),
                                next_token.line,
                                next_token.column,
                            ));
                        }
                    }

                    return Err(ParseError::new(
                        "Unexpected end of input while parsing list literal".into(),
                        bracket_token.line,
                        bracket_token.column,
                    ));
                }
                Token::LeftParen => {
                    self.tokens.next(); // Consume '('
                    let expr = self.parse_expression()?;

                    if let Some(token) = self.tokens.peek().cloned() {
                        if token.token == Token::RightParen {
                            self.tokens.next(); // Consume ')'
                            return Ok(expr);
                        } else {
                            return Err(ParseError::new(
                                format!("Expected closing parenthesis, found {:?}", token.token),
                                token.line,
                                token.column,
                            ));
                        }
                    } else {
                        return Err(ParseError::new(
                            "Expected closing parenthesis, found end of input".into(),
                            token.line,
                            token.column,
                        ));
                    }
                }
                Token::StringLiteral(s) => {
                    let token_pos = self.tokens.next().unwrap();
                    Ok(Expression::Literal(
                        Literal::String(s.to_string()),
                        token_pos.line,
                        token_pos.column,
                    ))
                }
                Token::IntLiteral(n) => {
                    let token_pos = self.tokens.next().unwrap();
                    Ok(Expression::Literal(
                        Literal::Integer(*n),
                        token_pos.line,
                        token_pos.column,
                    ))
                }
                Token::FloatLiteral(f) => {
                    let token_pos = self.tokens.next().unwrap();
                    Ok(Expression::Literal(
                        Literal::Float(*f),
                        token_pos.line,
                        token_pos.column,
                    ))
                }
                Token::BooleanLiteral(b) => {
                    let token_pos = self.tokens.next().unwrap();
                    Ok(Expression::Literal(
                        Literal::Boolean(*b),
                        token_pos.line,
                        token_pos.column,
                    ))
                }
                Token::NothingLiteral => {
                    let token_pos = self.tokens.next().unwrap();
                    Ok(Expression::Literal(
                        Literal::Nothing,
                        token_pos.line,
                        token_pos.column,
                    ))
                }
                Token::Identifier(name) => {
                    self.tokens.next();

                    // Check for property access (dot notation)
                    if let Some(next_token) = self.tokens.peek().cloned() {
                        if next_token.token == Token::Dot {
                            self.tokens.next(); // Consume '.'

                            if let Some(property_token) = self.tokens.peek().cloned() {
                                if let Token::Identifier(property_name) = &property_token.token {
                                    self.tokens.next(); // Consume property name

                                    // Check for method call with parentheses
                                    if let Some(paren_token) = self.tokens.peek().cloned() {
                                        if paren_token.token == Token::LeftParen {
                                            self.tokens.next(); // Consume '('

                                            let mut arguments = Vec::new();

                                            if let Some(next_token) = self.tokens.peek() {
                                                if next_token.token != Token::RightParen {
                                                    let expr = self.parse_expression()?;
                                                    arguments.push(Argument {
                                                        name: None,
                                                        value: expr,
                                                    });

                                                    while let Some(comma_token) = self.tokens.peek()
                                                    {
                                                        if comma_token.token == Token::Comma {
                                                            self.tokens.next(); // Consume ','
                                                            let expr = self.parse_expression()?;
                                                            arguments.push(Argument {
                                                                name: None,
                                                                value: expr,
                                                            });
                                                        } else {
                                                            break;
                                                        }
                                                    }
                                                }
                                            }

                                            self.expect_token(
                                                Token::RightParen,
                                                "Expected ')' after method arguments",
                                            )?;

                                            return Ok(Expression::MethodCall {
                                                object: Box::new(Expression::Variable(
                                                    name.clone(),
                                                    token.line,
                                                    token.column,
                                                )),
                                                method: property_name.clone(),
                                                arguments,
                                                line: token.line,
                                                column: token.column,
                                            });
                                        }
                                    }

                                    // Property access without method call
                                    return Ok(Expression::PropertyAccess {
                                        object: Box::new(Expression::Variable(
                                            name.clone(),
                                            token.line,
                                            token.column,
                                        )),
                                        property: property_name.clone(),
                                        line: token.line,
                                        column: token.column,
                                    });
                                } else {
                                    return Err(ParseError::new(
                                        "Expected property name after '.'".to_string(),
                                        property_token.line,
                                        property_token.column,
                                    ));
                                }
                            } else {
                                return Err(ParseError::new(
                                    "Expected property name after '.'".to_string(),
                                    token.line,
                                    token.column,
                                ));
                            }
                        } else if let Token::Identifier(id) = &next_token.token {
                            if id.to_lowercase() == "with" {
                                self.tokens.next(); // Consume "with"

                                let arguments = self.parse_argument_list()?;

                                let token_line = token.line;
                                let token_column = token.column;
                                return Ok(Expression::ActionCall {
                                    name: name.clone(),
                                    arguments,
                                    line: token_line,
                                    column: token_column,
                                });
                            }
                        }
                    }

                    let is_standalone = false;

                    let token_line = token.line;
                    let token_column = token.column;

                    if is_standalone {
                        exec_trace!(
                            "Found standalone identifier '{}', treating as function call",
                            name
                        );
                        Ok(Expression::ActionCall {
                            name: name.clone(),
                            arguments: Vec::new(),
                            line: token_line,
                            column: token_column,
                        })
                    } else {
                        Ok(Expression::Variable(name.clone(), token_line, token_column))
                    }
                }
                Token::KeywordNot => {
                    self.tokens.next(); // Consume "not"
                    let expr = self.parse_primary_expression()?;
                    let token_line = token.line;
                    let token_column = token.column;
                    Ok(Expression::UnaryOperation {
                        operator: UnaryOperator::Not,
                        expression: Box::new(expr),
                        line: token_line,
                        column: token_column,
                    })
                }
                Token::KeywordWith => {
                    self.tokens.next(); // Consume "with"
                    let expr = self.parse_expression()?;
                    Ok(expr)
                }
                Token::KeywordCount => {
                    self.tokens.next(); // Consume "count"
                    let token_line = token.line;
                    let token_column = token.column;
                    Ok(Expression::Variable(
                        "count".to_string(),
                        token_line,
                        token_column,
                    ))
                }
                Token::KeywordPattern => {
                    self.tokens.next(); // Consume "pattern"

                    if let Some(pattern_token) = self.tokens.peek().cloned() {
                        if let Token::StringLiteral(pattern) = &pattern_token.token {
                            let token_pos = self.tokens.next().unwrap();
                            return Ok(Expression::Literal(
                                Literal::Pattern(pattern.clone()),
                                token_pos.line,
                                token_pos.column,
                            ));
                        } else {
                            return Err(ParseError::new(
                                format!(
                                    "Expected string literal after 'pattern', found {:?}",
                                    pattern_token.token
                                ),
                                pattern_token.line,
                                pattern_token.column,
                            ));
                        }
                    } else {
                        return Err(ParseError::new(
                            "Unexpected end of input after 'pattern'".to_string(),
                            token.line,
                            token.column,
                        ));
                    }
                }
                Token::KeywordLoop => {
                    self.tokens.next(); // Consume "loop"
                    let token_line = token.line;
                    let token_column = token.column;
                    Ok(Expression::Variable(
                        "loop".to_string(),
                        token_line,
                        token_column,
                    ))
                }
                Token::KeywordRepeat => {
                    self.tokens.next(); // Consume "repeat"
                    let token_line = token.line;
                    let token_column = token.column;
                    Ok(Expression::Variable(
                        "repeat".to_string(),
                        token_line,
                        token_column,
                    ))
                }
                Token::KeywordExit => {
                    self.tokens.next(); // Consume "exit"
                    let token_line = token.line;
                    let token_column = token.column;
                    Ok(Expression::Variable(
                        "exit".to_string(),
                        token_line,
                        token_column,
                    ))
                }
                Token::KeywordBack => {
                    self.tokens.next(); // Consume "back"
                    let token_line = token.line;
                    let token_column = token.column;
                    Ok(Expression::Variable(
                        "back".to_string(),
                        token_line,
                        token_column,
                    ))
                }
                Token::KeywordTry => {
                    self.tokens.next(); // Consume "try"
                    let token_line = token.line;
                    let token_column = token.column;
                    Ok(Expression::Variable(
                        "try".to_string(),
                        token_line,
                        token_column,
                    ))
                }
                Token::KeywordWhen => {
                    self.tokens.next(); // Consume "when"
                    let token_line = token.line;
                    let token_column = token.column;
                    Ok(Expression::Variable(
                        "when".to_string(),
                        token_line,
                        token_column,
                    ))
                }
                Token::KeywordError => {
                    self.tokens.next(); // Consume "error"
                    let token_line = token.line;
                    let token_column = token.column;
                    Ok(Expression::Variable(
                        "error".to_string(),
                        token_line,
                        token_column,
                    ))
                }
                Token::KeywordFind => {
                    self.tokens.next(); // Consume "find"
                    let pattern_expr = self.parse_expression()?;
                    self.expect_token(
                        Token::KeywordIn,
                        "Expected 'in' after pattern in find expression",
                    )?;
                    let text_expr = self.parse_expression()?;
                    Ok(Expression::PatternFind {
                        pattern: Box::new(pattern_expr),
                        text: Box::new(text_expr),
                        line: token.line,
                        column: token.column,
                    })
                }
                Token::KeywordReplace => {
                    self.tokens.next(); // Consume "replace"
                    let pattern_expr = self.parse_primary_expression()?;
                    self.expect_token(
                        Token::KeywordWith,
                        "Expected 'with' after pattern in replace expression",
                    )?;
                    let replacement_expr = self.parse_expression()?;
                    self.expect_token(
                        Token::KeywordIn,
                        "Expected 'in' after replacement in replace expression",
                    )?;
                    let text_expr = self.parse_expression()?;
                    Ok(Expression::PatternReplace {
                        pattern: Box::new(pattern_expr),
                        replacement: Box::new(replacement_expr),
                        text: Box::new(text_expr),
                        line: token.line,
                        column: token.column,
                    })
                }
                Token::KeywordSplit => {
                    self.tokens.next(); // Consume "split"
                    let text_expr = self.parse_expression()?;
                    self.expect_token(
                        Token::KeywordOn,
                        "Expected 'on' after text in split expression",
                    )?;
                    self.expect_token(
                        Token::KeywordPattern,
                        "Expected 'pattern' after 'on' in split expression",
                    )?;
                    let pattern_expr = self.parse_expression()?;
                    Ok(Expression::PatternSplit {
                        text: Box::new(text_expr),
                        pattern: Box::new(pattern_expr),
                        line: token.line,
                        column: token.column,
                    })
                }
                _ => Err(ParseError::new(
                    format!("Unexpected token in expression: {:?}", token.token),
                    token.line,
                    token.column,
                )),
            };

            if let Ok(mut expr) = result {
                while let Some(token) = self.tokens.peek().cloned() {
                    match &token.token {
                        Token::Identifier(id) if id == "of" => {
                            self.tokens.next(); // Consume "of"

                            if let Some(prop_token) = self.tokens.peek().cloned() {
                                if let Token::Identifier(prop) = &prop_token.token {
                                    self.tokens.next(); // Consume property name or first argument

                                    // In member access: "property of object", the left side is usually a property name

                                    let is_function_call = matches!(
                                        expr,
                                        Expression::Variable(_, _, _)
                                            | Expression::FunctionCall { .. }
                                    );

                                    if is_function_call {
                                        let mut arguments = Vec::with_capacity(4);

                                        arguments.push(Argument {
                                            name: None,
                                            value: Expression::Variable(
                                                prop.to_string(),
                                                prop_token.line,
                                                prop_token.column,
                                            ),
                                        });

                                        while let Some(and_token) = self.tokens.peek().cloned() {
                                            if let Token::Identifier(id) = &and_token.token {
                                                if id.to_lowercase() == "and" {
                                                    self.tokens.next(); // Consume "and"

                                                    let arg_value = self.parse_expression()?;

                                                    arguments.push(Argument {
                                                        name: None,
                                                        value: arg_value,
                                                    });
                                                } else {
                                                    break;
                                                }
                                            } else {
                                                break;
                                            }
                                        }

                                        expr = Expression::FunctionCall {
                                            function: Box::new(expr),
                                            arguments,
                                            line: token.line,
                                            column: token.column,
                                        };
                                    } else {
                                        expr = Expression::MemberAccess {
                                            object: Box::new(expr),
                                            property: prop.to_string(),
                                            line: prop_token.line,
                                            column: prop_token.column,
                                        };
                                    }
                                } else {
                                    return Err(ParseError::new(
                                        format!(
                                            "Expected identifier after 'of', found {:?}",
                                            prop_token.token
                                        ),
                                        prop_token.line,
                                        prop_token.column,
                                    ));
                                }
                            } else {
                                return Err(ParseError::new(
                                    "Unexpected end of input after 'of'".to_string(),
                                    token.line,
                                    token.column,
                                ));
                            }
                        }
                        Token::KeywordAt => {
                            self.tokens.next(); // Consume "at"

                            let index = self.parse_expression()?;

                            expr = Expression::IndexAccess {
                                collection: Box::new(expr),
                                index: Box::new(index),
                                line: token.line,
                                column: token.column,
                            };
                        }
                        // Handle static member access: "Container.staticMember"
                        Token::Identifier(id) if id == "." => {
                            self.tokens.next(); // Consume "."

                            if let Some(member_token) = self.tokens.peek().cloned() {
                                if let Token::Identifier(member) = &member_token.token {
                                    self.tokens.next(); // Consume member name

                                    // Extract container name from expression
                                    let container = if let Expression::Variable(name, _, _) = &expr
                                    {
                                        name.clone()
                                    } else {
                                        return Err(ParseError::new(
                                            "Static member access requires a container name"
                                                .to_string(),
                                            token.line,
                                            token.column,
                                        ));
                                    };

                                    expr = Expression::StaticMemberAccess {
                                        container,
                                        member: member.clone(),
                                        line: token.line,
                                        column: token.column,
                                    };
                                } else {
                                    return Err(ParseError::new(
                                        format!(
                                            "Expected identifier after '.', found {:?}",
                                            member_token.token
                                        ),
                                        member_token.line,
                                        member_token.column,
                                    ));
                                }
                            } else {
                                return Err(ParseError::new(
                                    "Unexpected end of input after '.'".to_string(),
                                    token.line,
                                    token.column,
                                ));
                            }
                        }
                        _ => break,
                    }
                }

                Ok(expr)
            } else {
                result
            }
        } else {
            Err(ParseError::new(
                "Unexpected end of input while parsing expression".to_string(),
                0,
                0,
            ))
        }
    }

    fn parse_display_statement(&mut self) -> Result<Statement, ParseError> {
        self.tokens.next(); // Consume "display"

        let expr = self.parse_expression()?;

        let token_pos = if let Some(token) = self.tokens.peek() {
            token
        } else {
            return match expr {
                Expression::Literal(_, line, column) => Ok(Statement::DisplayStatement {
                    value: expr,
                    line,
                    column,
                }),
                Expression::Variable(_, line, column) => Ok(Statement::DisplayStatement {
                    value: expr,
                    line,
                    column,
                }),
                Expression::BinaryOperation { line, column, .. } => {
                    Ok(Statement::DisplayStatement {
                        value: expr,
                        line,
                        column,
                    })
                }
                Expression::UnaryOperation { line, column, .. } => {
                    Ok(Statement::DisplayStatement {
                        value: expr,
                        line,
                        column,
                    })
                }
                Expression::FunctionCall { line, column, .. } => Ok(Statement::DisplayStatement {
                    value: expr,
                    line,
                    column,
                }),
                Expression::MemberAccess { line, column, .. } => Ok(Statement::DisplayStatement {
                    value: expr,
                    line,
                    column,
                }),
                Expression::IndexAccess { line, column, .. } => Ok(Statement::DisplayStatement {
                    value: expr,
                    line,
                    column,
                }),
                Expression::Concatenation { line, column, .. } => Ok(Statement::DisplayStatement {
                    value: expr,
                    line,
                    column,
                }),
                Expression::PatternMatch { line, column, .. } => Ok(Statement::DisplayStatement {
                    value: expr,
                    line,
                    column,
                }),
                Expression::PatternFind { line, column, .. } => Ok(Statement::DisplayStatement {
                    value: expr,
                    line,
                    column,
                }),
                Expression::PatternReplace { line, column, .. } => {
                    Ok(Statement::DisplayStatement {
                        value: expr,
                        line,
                        column,
                    })
                }
                Expression::PatternSplit { line, column, .. } => Ok(Statement::DisplayStatement {
                    value: expr,
                    line,
                    column,
                }),
                Expression::AwaitExpression { line, column, .. } => {
                    Ok(Statement::DisplayStatement {
                        value: expr,
                        line,
                        column,
                    })
                }
                Expression::ActionCall { line, column, .. } => Ok(Statement::DisplayStatement {
                    value: expr,
                    line,
                    column,
                }),
                Expression::StaticMemberAccess { line, column, .. } => {
                    Ok(Statement::DisplayStatement {
                        value: expr,
                        line,
                        column,
                    })
                }
                Expression::MethodCall { line, column, .. } => Ok(Statement::DisplayStatement {
                    value: expr,
                    line,
                    column,
                }),
                Expression::PropertyAccess { line, column, .. } => {
                    Ok(Statement::DisplayStatement {
                        value: expr,
                        line,
                        column,
                    })
                }
            };
        };

        Ok(Statement::DisplayStatement {
            value: expr,
            line: token_pos.line,
            column: token_pos.column,
        })
    }

    fn parse_if_statement(&mut self) -> Result<Statement, ParseError> {
        let check_token = self.tokens.next().unwrap(); // Consume "check" and store for line/column info

        self.expect_token(Token::KeywordIf, "Expected 'if' after 'check'")?;

        let condition = self.parse_expression()?;

        if let Some(token) = self.tokens.peek() {
            if matches!(token.token, Token::Colon) {
                self.tokens.next(); // Consume the colon if present
            }
        }

        let mut then_block = Vec::with_capacity(8);

        while let Some(token) = self.tokens.peek().cloned() {
            match &token.token {
                Token::KeywordOtherwise | Token::KeywordEnd => {
                    break;
                }
                _ => match self.parse_statement() {
                    Ok(stmt) => then_block.push(stmt),
                    Err(e) => return Err(e),
                },
            }
        }

        // Handle the "otherwise" clause (else block)
        let else_block = if let Some(token) = self.tokens.peek() {
            if matches!(token.token, Token::KeywordOtherwise) {
                self.tokens.next(); // Consume "otherwise"

                if let Some(token) = self.tokens.peek() {
                    if matches!(token.token, Token::Colon) {
                        self.tokens.next(); // Consume the colon if present
                    }
                }

                let mut else_stmts = Vec::with_capacity(8);

                while let Some(token) = self.tokens.peek().cloned() {
                    if matches!(token.token, Token::KeywordEnd) {
                        break;
                    }

                    match self.parse_statement() {
                        Ok(stmt) => else_stmts.push(stmt),
                        Err(e) => return Err(e),
                    }
                }

                Some(else_stmts)
            } else {
                None
            }
        } else {
            None
        };

        // Handle the "end check" part
        if let Some(&token) = self.tokens.peek() {
            if matches!(token.token, Token::KeywordEnd) {
                self.tokens.next(); // Consume "end"

                // Look for the "check" after "end"
                if let Some(&next_token) = self.tokens.peek() {
                    if matches!(next_token.token, Token::KeywordCheck) {
                        self.tokens.next(); // Consume "check"
                    } else {
                        return Err(ParseError::new(
                            format!("Expected 'check' after 'end', found {:?}", next_token.token),
                            next_token.line,
                            next_token.column,
                        ));
                    }
                } else {
                    return Err(ParseError::new(
                        "Expected 'check' after 'end', found end of input".to_string(),
                        token.line,
                        token.column,
                    ));
                }
            } else {
                return Err(ParseError::new(
                    format!("Expected 'end' after if block, found {:?}", token.token),
                    token.line,
                    token.column,
                ));
            }
        } else {
            return Err(ParseError::new(
                "Expected 'end' after if block, found end of input".to_string(),
                0,
                0,
            ));
        }

        Ok(Statement::IfStatement {
            condition,
            then_block,
            else_block,
            line: check_token.line,
            column: check_token.column,
        })
    }

    fn parse_single_line_if(&mut self) -> Result<Statement, ParseError> {
        let if_token = self.tokens.next().unwrap(); // Consume "if"

        let condition = self.parse_expression()?;

        self.expect_token(Token::KeywordThen, "Expected 'then' after if condition")?;

        // Check if this is a multi-line if by looking ahead for newlines or multiple statements
        let mut then_block = Vec::new();
        let mut is_multiline = false;

        // Parse then block - could be single statement or multiple statements
        while let Some(token) = self.tokens.peek() {
            match &token.token {
                Token::KeywordOtherwise | Token::KeywordEnd => {
                    is_multiline = true;
                    break;
                }
                Token::Newline => {
                    self.tokens.next(); // Consume newline
                    is_multiline = true;
                    continue;
                }
                _ => {
                    let stmt = self.parse_statement()?;
                    then_block.push(stmt);

                    // Check if there's more content after this statement
                    if let Some(next_token) = self.tokens.peek() {
                        if matches!(
                            next_token.token,
                            Token::KeywordOtherwise | Token::KeywordEnd
                        ) {
                            is_multiline = true;
                            break;
                        }
                    } else {
                        break;
                    }
                }
            }
        }

        // Handle else block
        let else_block = if let Some(token) = self.tokens.peek() {
            if matches!(token.token, Token::KeywordOtherwise) {
                self.tokens.next(); // Consume "otherwise"

                let mut else_stmts = Vec::new();
                while let Some(token) = self.tokens.peek() {
                    match &token.token {
                        Token::KeywordEnd => break,
                        Token::Newline => {
                            self.tokens.next(); // Consume newline
                            continue;
                        }
                        _ => {
                            let stmt = self.parse_statement()?;
                            else_stmts.push(stmt);
                        }
                    }
                }
                Some(else_stmts)
            } else {
                None
            }
        } else {
            None
        };

        if is_multiline {
            self.expect_token(Token::KeywordEnd, "Expected 'end' after if block")?;
            self.expect_token(Token::KeywordIf, "Expected 'if' after 'end'")?;
        }

        if is_multiline {
            Ok(Statement::IfStatement {
                condition,
                then_block,
                else_block,
                line: if_token.line,
                column: if_token.column,
            })
        } else {
            let then_stmt = if then_block.is_empty() {
                return Err(ParseError::new(
                    "Expected statement after 'then'".to_string(),
                    if_token.line,
                    if_token.column,
                ));
            } else {
                Box::new(then_block.into_iter().next().unwrap())
            };

            let else_stmt = else_block.and_then(|stmts| {
                if stmts.is_empty() {
                    None
                } else {
                    Some(Box::new(stmts.into_iter().next().unwrap()))
                }
            });

            Ok(Statement::SingleLineIf {
                condition,
                then_stmt,
                else_stmt,
                line: if_token.line,
                column: if_token.column,
            })
        }
    }

    fn parse_for_each_loop(&mut self) -> Result<Statement, ParseError> {
        self.tokens.next(); // Consume "for"

        self.expect_token(Token::KeywordEach, "Expected 'each' after 'for'")?;

        let item_name = if let Some(token) = self.tokens.peek() {
            if let Token::Identifier(id) = &token.token {
                self.tokens.next();
                id.clone()
            } else {
                return Err(ParseError::new(
                    format!("Expected identifier after 'each', found {:?}", token.token),
                    token.line,
                    token.column,
                ));
            }
        } else {
            return Err(ParseError::new(
                "Unexpected end of input after 'each'".to_string(),
                0,
                0,
            ));
        };

        self.expect_token(Token::KeywordIn, "Expected 'in' after item name")?;

        let reversed = if let Some(token) = self.tokens.peek() {
            if matches!(token.token, Token::KeywordReversed) {
                self.tokens.next(); // Consume "reversed"
                true
            } else {
                false
            }
        } else {
            false
        };

        let collection = self.parse_expression()?;

        if let Some(token) = self.tokens.peek() {
            if matches!(token.token, Token::Colon) {
                self.tokens.next(); // Consume the colon if present
            }
        }

        let mut body = Vec::with_capacity(10);

        while let Some(token) = self.tokens.peek().cloned() {
            if matches!(token.token, Token::KeywordEnd) {
                break;
            }

            match self.parse_statement() {
                Ok(stmt) => body.push(stmt),
                Err(e) => return Err(e),
            }
        }

        self.expect_token(Token::KeywordEnd, "Expected 'end' after for-each loop body")?;
        self.expect_token(Token::KeywordFor, "Expected 'for' after 'end'")?;

        let token_pos = self.tokens.peek().map_or(
            &TokenWithPosition {
                token: Token::KeywordFor,
                line: 0,
                column: 0,
                length: 0,
            },
            |v| v,
        );
        Ok(Statement::ForEachLoop {
            item_name,
            collection,
            reversed,
            body,
            line: token_pos.line,
            column: token_pos.column,
        })
    }

    fn parse_count_loop(&mut self) -> Result<Statement, ParseError> {
        self.tokens.next(); // Consume "count"

        self.expect_token(Token::KeywordFrom, "Expected 'from' after 'count'")?;

        let start = self.parse_expression()?;

        let downward = if let Some(token) = self.tokens.peek() {
            if let Token::Identifier(id) = &token.token {
                if id.to_lowercase() == "down" {
                    self.tokens.next(); // Consume "down"
                    self.expect_token(Token::KeywordTo, "Expected 'to' after 'down'")?;
                    true
                } else if matches!(token.token, Token::KeywordTo) {
                    self.tokens.next(); // Consume "to"
                    false
                } else {
                    return Err(ParseError::new(
                        format!("Expected 'to' or 'down to', found {:?}", token.token),
                        token.line,
                        token.column,
                    ));
                }
            } else if matches!(token.token, Token::KeywordTo) {
                self.tokens.next(); // Consume "to"
                false
            } else {
                return Err(ParseError::new(
                    format!("Expected 'to' or 'down to', found {:?}", token.token),
                    token.line,
                    token.column,
                ));
            }
        } else {
            return Err(ParseError::new(
                "Unexpected end of input after count from expression".to_string(),
                0,
                0,
            ));
        };

        let end = self.parse_expression()?;

        let step = if let Some(token) = self.tokens.peek() {
            if matches!(token.token, Token::KeywordBy) {
                self.tokens.next(); // Consume "by"
                Some(self.parse_expression()?)
            } else {
                None
            }
        } else {
            None
        };

        if let Some(token) = self.tokens.peek() {
            if matches!(token.token, Token::Colon) {
                self.tokens.next(); // Consume the colon if present
            }
        }

        let mut body = Vec::with_capacity(10);

        while let Some(token) = self.tokens.peek().cloned() {
            if matches!(token.token, Token::KeywordEnd) {
                break;
            }

            match self.parse_statement() {
                Ok(stmt) => body.push(stmt),
                Err(e) => return Err(e),
            }
        }

        self.expect_token(Token::KeywordEnd, "Expected 'end' after count loop body")?;
        self.expect_token(Token::KeywordCount, "Expected 'count' after 'end'")?;

        let token_pos = self.tokens.peek().map_or(
            &TokenWithPosition {
                token: Token::KeywordCount,
                line: 0,
                column: 0,
                length: 0,
            },
            |v| v,
        );
        Ok(Statement::CountLoop {
            start,
            end,
            step,
            downward,
            body,
            line: token_pos.line,
            column: token_pos.column,
        })
    }

    fn parse_action_definition(&mut self) -> Result<Statement, ParseError> {
        exec_trace!("Parsing action definition");
        self.tokens.next(); // Consume "define"

        exec_trace!("Expecting 'action' after 'define'");
        self.expect_token(Token::KeywordAction, "Expected 'action' after 'define'")?;

        exec_trace!("Expecting 'called' after 'action'");
        self.expect_token(Token::KeywordCalled, "Expected 'called' after 'action'")?;

        exec_trace!("Expecting identifier after 'called'");
        let name = if let Some(token) = self.tokens.peek() {
            if let Token::Identifier(id) = &token.token {
                exec_trace!("Found action name: {}", id);
                self.tokens.next();
                id.clone()
            } else {
                exec_trace!(
                    "Expected identifier after 'called', found {:?}",
                    token.token
                );
                return Err(ParseError::new(
                    format!(
                        "Expected identifier after 'called', found {:?}",
                        token.token
                    ),
                    token.line,
                    token.column,
                ));
            }
        } else {
            exec_trace!("Unexpected end of input after 'called'");
            return Err(ParseError::new(
                "Unexpected end of input after 'called'".to_string(),
                0,
                0,
            ));
        };

        exec_trace!("Action name parsed: {}", name);
        let mut parameters = Vec::with_capacity(4);

        if let Some(token) = self.tokens.peek().cloned() {
            if matches!(token.token, Token::KeywordNeeds)
                || matches!(token.token, Token::KeywordWith)
            {
                let _keyword = if matches!(token.token, Token::KeywordNeeds) {
                    "needs"
                } else {
                    "with"
                };
                exec_trace!("Found '{}' keyword, parsing parameters", _keyword);
                self.tokens.next(); // Consume "needs" or "with"

                while let Some(token) = self.tokens.peek().cloned() {
                    exec_trace!("Checking token for parameter: {:?}", token.token);
                    let (param_name, param_line, param_column) =
                        if let Token::Identifier(id) = &token.token {
                            exec_trace!("Found parameter: {}", id);
                            let line = token.line;
                            let column = token.column;
                            self.tokens.next();

                            (id.clone(), line, column)
                        } else {
                            exec_trace!("Not an identifier, breaking parameter parsing");
                            break;
                        };

                    let param_type = if let Some(token) = self.tokens.peek() {
                        if matches!(token.token, Token::KeywordAs) {
                            self.tokens.next(); // Consume "as"

                            if let Some(type_token) = self.tokens.peek() {
                                if let Token::Identifier(type_name) = &type_token.token {
                                    self.tokens.next();

                                    let typ = match type_name.as_str() {
                                        "text" => Type::Text,
                                        "number" => Type::Number,
                                        "boolean" => Type::Boolean,
                                        "nothing" => Type::Nothing,
                                        _ => Type::Custom(type_name.clone()),
                                    };

                                    Some(typ)
                                } else {
                                    return Err(ParseError::new(
                                        format!(
                                            "Expected type name after 'as', found {:?}",
                                            type_token.token
                                        ),
                                        type_token.line,
                                        type_token.column,
                                    ));
                                }
                            } else {
                                return Err(ParseError::new(
                                    "Unexpected end of input after 'as'".to_string(),
                                    0,
                                    0,
                                ));
                            }
                        } else {
                            None
                        }
                    } else {
                        None
                    };

                    let default_value = if let Some(token) = self.tokens.peek() {
                        if let Token::Identifier(id) = &token.token {
                            if id.to_lowercase() == "default" {
                                self.tokens.next(); // Consume "default"

                                Some(self.parse_expression()?)
                            } else {
                                None
                            }
                        } else {
                            None
                        }
                    } else {
                        None
                    };

                    parameters.push(Parameter {
                        name: param_name,
                        param_type,
                        default_value,
                        line: param_line,
                        column: param_column,
                    });

                    if let Some(token) = self.tokens.peek().cloned() {
                        if matches!(token.token, Token::KeywordAnd)
                            || matches!(token.token, Token::Identifier(ref id) if id.to_lowercase() == "and")
                        {
                            self.tokens.next(); // Consume "and"
                        } else {
                            break;
                        }
                    } else {
                        break;
                    }
                }
            }
        }

        let return_type = if let Some(token) = self.tokens.peek() {
            if let Token::Identifier(id) = &token.token {
                if id.to_lowercase() == "returns" {
                    self.tokens.next(); // Consume "returns"

                    if let Some(type_token) = self.tokens.peek() {
                        if let Token::Identifier(type_name) = &type_token.token {
                            self.tokens.next();

                            let typ = match type_name.as_str() {
                                "text" => Type::Text,
                                "number" => Type::Number,
                                "boolean" => Type::Boolean,
                                "nothing" => Type::Nothing,
                                _ => Type::Custom(type_name.clone()),
                            };

                            Some(typ)
                        } else {
                            return Err(ParseError::new(
                                format!(
                                    "Expected type name after 'returns', found {:?}",
                                    type_token.token
                                ),
                                type_token.line,
                                type_token.column,
                            ));
                        }
                    } else {
                        return Err(ParseError::new(
                            "Unexpected end of input after 'returns'".to_string(),
                            0,
                            0,
                        ));
                    }
                } else {
                    None
                }
            } else {
                None
            }
        } else {
            None
        };

        // Check for KeywordAnd that might be mistakenly present after the last parameter
        if let Some(token) = self.tokens.peek().cloned() {
            if let Token::Identifier(id) = &token.token {
                if id == "and" {
                    self.tokens.next(); // Consume the extra "and"
                }
            }
        }

        self.expect_token(Token::Colon, "Expected ':' after action definition")?;

        let mut body = Vec::with_capacity(10);

        while let Some(token) = self.tokens.peek().cloned() {
            if matches!(token.token, Token::KeywordEnd) {
                break;
            }

            match self.parse_statement() {
                Ok(stmt) => body.push(stmt),
                Err(e) => return Err(e),
            }
        }

        let before_count = self.tokens.clone().count();

        if let Some(token) = self.tokens.peek() {
            if matches!(token.token, Token::KeywordEnd) {
                self.tokens.next(); // Consume "end"

                if let Some(token) = self.tokens.peek() {
                    if matches!(token.token, Token::KeywordAction) {
                        self.tokens.next(); // Consume "action"
                    } else {
                        return Err(ParseError::new(
                            "Expected 'action' after 'end'".to_string(),
                            token.line,
                            token.column,
                        ));
                    }
                } else {
                    return Err(ParseError::new(
                        "Expected 'action' after 'end'".to_string(),
                        0,
                        0,
                    ));
                }
            } else {
                return Err(ParseError::new(
                    "Expected 'end' after action body".to_string(),
                    token.line,
                    token.column,
                ));
            }
        } else {
            return Err(ParseError::new(
                "Expected 'end' after action body".to_string(),
                0,
                0,
            ));
        }

        let after_count = self.tokens.clone().count();
        assert!(
            after_count < before_count,
            "Parser made no progress while parsing end action tokens"
        );

        // Add the action name to our known actions
        self.known_actions.insert(name.clone());

        let token_pos = self.tokens.peek().map_or(
            &TokenWithPosition {
                token: Token::KeywordDefine,
                line: 0,
                column: 0,
                length: 0,
            },
            |v| v,
        );
        Ok(Statement::ActionDefinition {
            name,
            parameters,
            body,
            return_type,
            line: token_pos.line,
            column: token_pos.column,
        })
    }

    fn parse_assignment(&mut self) -> Result<Statement, ParseError> {
        self.tokens.next(); // Consume "change"

        let mut name = String::new();
        let mut has_identifier = false;

        while let Some(token) = self.tokens.peek().cloned() {
            if let Token::Identifier(id) = &token.token {
                has_identifier = true;
                if !name.is_empty() {
                    name.push(' ');
                }
                name.push_str(id);
                self.tokens.next();
            } else if let Token::KeywordTo = &token.token {
                break;
            } else {
                // Provide a more specific error message if we've seen at least one identifier
                if has_identifier {
                    return Err(ParseError::new(
                        format!(
                            "Expected 'to' after identifier(s), but found {:?}",
                            token.token
                        ),
                        token.line,
                        token.column,
                    ));
                } else {
                    return Err(ParseError::new(
                        format!("Expected identifier or 'to', found {:?}", token.token),
                        token.line,
                        token.column,
                    ));
                }
            }
        }

        self.expect_token(
            Token::KeywordTo,
            "Expected 'to' after variable name in change statement",
        )?;

        let value = self.parse_expression()?;

        let token_pos = self.tokens.peek().map_or(
            &TokenWithPosition {
                token: Token::KeywordChange,
                line: 0,
                column: 0,
                length: 0,
            },
            |v| v,
        );
        Ok(Statement::Assignment {
            name,
            value,
            line: token_pos.line,
            column: token_pos.column,
        })
    }

    fn parse_return_statement(&mut self) -> Result<Statement, ParseError> {
        let return_token = self.tokens.next().unwrap(); // Consume "give" or "return"

        if matches!(return_token.token, Token::KeywordGive) {
            self.expect_token(Token::KeywordBack, "Expected 'back' after 'give'")?;
        }

        let value = if let Some(token) = self.tokens.peek().cloned() {
            if matches!(token.token, Token::NothingLiteral) {
                self.tokens.next(); // Consume "nothing"
                None
            } else {
                Some(self.parse_expression()?)
            }
        } else {
            None
        };

        Ok(Statement::ReturnStatement {
            value,
            line: return_token.line,
            column: return_token.column,
        })
    }

    fn parse_open_file_statement(&mut self) -> Result<Statement, ParseError> {
        let open_token = self.tokens.next().unwrap(); // Consume "open"

        // Check if the next token is "file" or "url"
        if let Some(next_token) = self.tokens.peek() {
            match next_token.token {
                Token::KeywordFile => {
                    // Existing file handling
                    self.tokens.next(); // Consume "file"
                }
                Token::KeywordUrl => {
                    // New URL handling
                    self.tokens.next(); // Consume "url"

                    // Continue with URL-specific parsing
                    if let Some(token) = self.tokens.peek().cloned() {
                        if token.token == Token::KeywordAt {
                            self.tokens.next(); // Consume "at"

                            let url_expr = if let Some(token) = self.tokens.peek().cloned() {
                                if let Token::StringLiteral(url_str) = &token.token {
                                    let token_clone = token;
                                    self.tokens.next(); // Consume the string literal
                                    Expression::Literal(
                                        Literal::String(url_str.clone()),
                                        token_clone.line,
                                        token_clone.column,
                                    )
                                } else {
                                    return Err(ParseError::new(
                                        format!(
                                            "Expected string literal for URL, found {:?}",
                                            token.token
                                        ),
                                        token.line,
                                        token.column,
                                    ));
                                }
                            } else {
                                return Err(ParseError::new(
                                    "Unexpected end of input".to_string(),
                                    0,
                                    0,
                                ));
                            };

                            // Check for "and read content as" pattern
                            if let Some(next_token) = self.tokens.peek().cloned() {
                                if next_token.token == Token::KeywordAnd {
                                    self.tokens.next(); // Consume "and"
                                    self.expect_token(
                                        Token::KeywordRead,
                                        "Expected 'read' after 'and'",
                                    )?;
                                    self.expect_token(
                                        Token::KeywordContent,
                                        "Expected 'content' after 'read'",
                                    )?;
                                    self.expect_token(
                                        Token::KeywordAs,
                                        "Expected 'as' after 'content'",
                                    )?;

                                    let variable_name = if let Some(token) =
                                        self.tokens.peek().cloned()
                                    {
                                        if let Token::Identifier(name) = &token.token {
                                            self.tokens.next(); // Consume the identifier
                                            name.clone()
                                        } else {
                                            return Err(ParseError::new(
                                                format!(
                                                    "Expected identifier for variable name, found {:?}",
                                                    token.token
                                                ),
                                                token.line,
                                                token.column,
                                            ));
                                        }
                                    } else {
                                        return Err(ParseError::new(
                                            "Unexpected end of input".to_string(),
                                            0,
                                            0,
                                        ));
                                    };

                                    // Use HttpGetStatement for URL handling
                                    return Ok(Statement::HttpGetStatement {
                                        url: url_expr,
                                        variable_name,
                                        line: open_token.line,
                                        column: open_token.column,
                                    });
                                } else if next_token.token == Token::KeywordAs {
                                    // Handle "open url at "..." as variable" syntax
                                    self.tokens.next(); // Consume "as"

                                    let variable_name = if let Some(token) =
                                        self.tokens.peek().cloned()
                                    {
                                        if let Token::Identifier(name) = &token.token {
                                            self.tokens.next(); // Consume the identifier
                                            name.clone()
                                        } else {
                                            return Err(ParseError::new(
                                                format!(
                                                    "Expected identifier for variable name, found {:?}",
                                                    token.token
                                                ),
                                                token.line,
                                                token.column,
                                            ));
                                        }
                                    } else {
                                        return Err(ParseError::new(
                                            "Unexpected end of input".to_string(),
                                            0,
                                            0,
                                        ));
                                    };

                                    // Use HttpGetStatement for URL handling with direct "as" syntax
                                    return Ok(Statement::HttpGetStatement {
                                        url: url_expr,
                                        variable_name,
                                        line: open_token.line,
                                        column: open_token.column,
                                    });
                                } else {
                                    return Err(ParseError::new(
                                        format!(
                                            "Expected 'and' or 'as' after URL, found {:?}",
                                            next_token.token
                                        ),
                                        next_token.line,
                                        next_token.column,
                                    ));
                                }
                            }
                        }
                    }

                    return Err(ParseError::new(
                        "Expected 'at' after 'url'".to_string(),
                        open_token.line,
                        open_token.column + 5, // Approximate position after "open url"
                    ));
                }
                _ => {
                    return Err(ParseError::new(
                        format!(
                            "Expected 'file' or 'url' after 'open', found {:?}",
                            next_token.token
                        ),
                        next_token.line,
                        next_token.column,
                    ));
                }
            }
        } else {
            return Err(ParseError::new(
                "Unexpected end of input after 'open'".to_string(),
                open_token.line,
                open_token.column + 4, // Approximate position after "open"
            ));
        }

        if let Some(token) = self.tokens.peek().cloned() {
            if token.token == Token::KeywordAt {
                self.tokens.next(); // Consume "at"

                let path_expr = if let Some(token) = self.tokens.peek().cloned() {
                    if let Token::StringLiteral(path_str) = &token.token {
                        let token_clone = token;
                        self.tokens.next(); // Consume the string literal
                        Expression::Literal(
                            Literal::String(path_str.clone()),
                            token_clone.line,
                            token_clone.column,
                        )
                    } else {
                        return Err(ParseError::new(
                            format!(
                                "Expected string literal for file path, found {:?}",
                                token.token
                            ),
                            token.line,
                            token.column,
                        ));
                    }
                } else {
                    return Err(ParseError::new("Unexpected end of input".to_string(), 0, 0));
                };

                // Check for both "and read content as" pattern AND direct "as" pattern
                if let Some(next_token) = self.tokens.peek().cloned() {
                    if next_token.token == Token::KeywordAnd {
                        // Original pattern: "open file at "path" and read content as variable"
                        self.tokens.next(); // Consume "and"
                        self.expect_token(Token::KeywordRead, "Expected 'read' after 'and'")?;
                        self.expect_token(
                            Token::KeywordContent,
                            "Expected 'content' after 'read'",
                        )?;
                        self.expect_token(Token::KeywordAs, "Expected 'as' after 'content'")?;

                        let variable_name = if let Some(token) = self.tokens.peek().cloned() {
                            if let Token::Identifier(name) = &token.token {
                                self.tokens.next(); // Consume the identifier
                                name.clone()
                            } else if let Token::KeywordContent = &token.token {
                                // Special case for "content" as an identifier
                                self.tokens.next(); // Consume the "content" keyword
                                "content".to_string()
                            } else {
                                return Err(ParseError::new(
                                    format!(
                                        "Expected identifier for variable name, found {:?}",
                                        token.token
                                    ),
                                    token.line,
                                    token.column,
                                ));
                            }
                        } else {
                            return Err(ParseError::new(
                                "Unexpected end of input".to_string(),
                                0,
                                0,
                            ));
                        };

                        return Ok(Statement::ReadFileStatement {
                            path: path_expr,
                            variable_name,
                            line: open_token.line,
                            column: open_token.column,
                        });
                    } else if next_token.token == Token::KeywordAs {
                        // NEW pattern: "open file at "path" as variable"
                        self.tokens.next(); // Consume "as"

                        let variable_name = if let Some(token) = self.tokens.peek().cloned() {
                            if let Token::Identifier(id) = &token.token {
                                self.tokens.next();
                                id.clone()
                            } else {
                                return Err(ParseError::new(
                                    format!(
                                        "Expected identifier after 'as', found {:?}",
                                        token.token
                                    ),
                                    token.line,
                                    token.column,
                                ));
                            }
                        } else {
                            return Err(ParseError::new(
                                "Unexpected end of input after 'as'".to_string(),
                                0,
                                0,
                            ));
                        };

                        return Ok(Statement::OpenFileStatement {
                            path: path_expr,
                            variable_name,
                            line: open_token.line,
                            column: open_token.column,
                        });
                    } else {
                        return Err(ParseError::new(
                            format!(
                                "Expected 'and' or 'as' after file path, found {:?}",
                                next_token.token
                            ),
                            next_token.line,
                            next_token.column,
                        ));
                    }
                } else {
                    return Err(ParseError::new(
                        "Unexpected end of input after file path".to_string(),
                        0,
                        0,
                    ));
                }
            }
        }

        let path = self.parse_expression()?;

        self.expect_token(Token::KeywordAs, "Expected 'as' after file path")?;

        let variable_name = if let Some(token) = self.tokens.peek().cloned() {
            if let Token::Identifier(id) = &token.token {
                self.tokens.next();
                id.clone()
            } else {
                return Err(ParseError::new(
                    format!("Expected identifier after 'as', found {:?}", token.token),
                    token.line,
                    token.column,
                ));
            }
        } else {
            return Err(ParseError::new(
                "Unexpected end of input after 'as'".to_string(),
                0,
                0,
            ));
        };

        Ok(Statement::OpenFileStatement {
            path,
            variable_name,
            line: open_token.line,
            column: open_token.column,
        })
    }

    fn parse_open_file_read_statement(&mut self) -> Result<Statement, ParseError> {
        let open_token = self.tokens.next().unwrap(); // Consume "open"

        self.expect_token(Token::KeywordFile, "Expected 'file' after 'open'")?;
        self.expect_token(Token::KeywordAt, "Expected 'at' after 'file'")?;

        let path_expr = if let Some(token) = self.tokens.peek().cloned() {
            if let Token::StringLiteral(path_str) = &token.token {
                let token_clone = token;
                self.tokens.next(); // Consume the string literal
                Expression::Literal(
                    Literal::String(path_str.clone()),
                    token_clone.line,
                    token_clone.column,
                )
            } else {
                return Err(ParseError::new(
                    format!(
                        "Expected string literal for file path, found {:?}",
                        token.token
                    ),
                    token.line,
                    token.column,
                ));
            }
        } else {
            return Err(ParseError::new("Unexpected end of input".to_string(), 0, 0));
        };

        self.expect_token(Token::KeywordAnd, "Expected 'and' after file path")?;
        self.expect_token(Token::KeywordRead, "Expected 'read' after 'and'")?;
        self.expect_token(Token::KeywordContent, "Expected 'content' after 'read'")?;
        self.expect_token(Token::KeywordAs, "Expected 'as' after 'content'")?;

        let variable_name = if let Some(token) = self.tokens.peek().cloned() {
            if let Token::Identifier(name) = &token.token {
                self.tokens.next(); // Consume the identifier
                name.clone()
            } else if let Token::KeywordContent = &token.token {
                self.tokens.next(); // Consume the "content" keyword
                "content".to_string()
            } else {
                return Err(ParseError::new(
                    format!(
                        "Expected identifier for variable name, found {:?}",
                        token.token
                    ),
                    token.line,
                    token.column,
                ));
            }
        } else {
            return Err(ParseError::new("Unexpected end of input".to_string(), 0, 0));
        };

        Ok(Statement::ReadFileStatement {
            path: path_expr,
            variable_name,
            line: open_token.line,
            column: open_token.column,
        })
    }

    fn parse_wait_for_statement(&mut self) -> Result<Statement, ParseError> {
        let wait_token_pos = self.tokens.peek().map_or(
            &TokenWithPosition {
                token: Token::KeywordWait,
                line: 0,
                column: 0,
                length: 0,
            },
            |v| v,
        );

        self.tokens.next(); // Consume "wait"
        self.expect_token(Token::KeywordFor, "Expected 'for' after 'wait'")?;

        // Check for write mode (append or write)
        let write_mode = if let Some(token) = self.tokens.peek() {
            match &token.token {
                Token::KeywordAppend => {
                    self.tokens.next(); // Consume "append"
                    crate::parser::ast::WriteMode::Append
                }
                Token::KeywordWrite => {
                    self.tokens.next(); // Consume "write"
                    crate::parser::ast::WriteMode::Overwrite
                }
                Token::Identifier(id) if id == "write" => {
                    self.tokens.next(); // Consume "write" identifier
                    crate::parser::ast::WriteMode::Overwrite
                }
                _ => {
                    let inner = Box::new(self.parse_statement()?);
                    return Ok(Statement::WaitForStatement {
                        inner,
                        line: wait_token_pos.line,
                        column: wait_token_pos.column,
                    });
                }
            }
        } else {
            return Err(ParseError::new("Unexpected end of input".to_string(), 0, 0));
        };

        if let Some(token) = self.tokens.peek() {
            // Check for "content" keyword
            if matches!(token.token, Token::KeywordContent)
                || matches!(token.token, Token::Identifier(ref id) if id == "content")
            {
                self.tokens.next(); // Consume "content"

                let content = self.parse_expression()?;

                self.expect_token(
                    Token::KeywordInto,
                    "Expected 'into' after content expression",
                )?;

                let file = self.parse_expression()?;

                let write_stmt = Statement::WriteFileStatement {
                    file,
                    content,
                    mode: write_mode,
                    line: wait_token_pos.line,
                    column: wait_token_pos.column,
                };

                return Ok(Statement::WaitForStatement {
                    inner: Box::new(write_stmt),
                    line: wait_token_pos.line,
                    column: wait_token_pos.column,
                });
            }
        }

        Err(ParseError::new(
            "Expected 'content' after 'write' or 'append'".to_string(),
            wait_token_pos.line,
            wait_token_pos.column,
        ))
    }

    fn parse_expression_statement(&mut self) -> Result<Statement, ParseError> {
        let expr = self.parse_expression()?;

        let default_token = TokenWithPosition {
            token: Token::Identifier("expression".to_string()),
            line: 0,
            column: 0,
            length: 0,
        };
        let token_pos = self.tokens.peek().map_or(&default_token, |v| v);
        Ok(Statement::ExpressionStatement {
            expression: expr,
            line: token_pos.line,
            column: token_pos.column,
        })
    }

    fn parse_close_file_statement(&mut self) -> Result<Statement, ParseError> {
        let token_pos = self.tokens.next().unwrap(); // Consume "close"
        self.expect_token(Token::KeywordFile, "Expected 'file' after 'close'")?;

        let file = self.parse_expression()?;

        Ok(Statement::CloseFileStatement {
            file,
            line: token_pos.line,
            column: token_pos.column,
        })
    }

    fn parse_argument_list(&mut self) -> Result<Vec<Argument>, ParseError> {
        let mut arguments = Vec::with_capacity(4);

        let before_count = self.tokens.clone().count();

        loop {
            // Check for named arguments (name: value)
            let arg_name = if let Some(name_token) = self.tokens.peek().cloned() {
                if let Token::Identifier(id) = &name_token.token {
                    if let Some(next) = self.tokens.clone().nth(1) {
                        if matches!(next.token, Token::Colon) {
                            self.tokens.next(); // Consume name
                            self.tokens.next(); // Consume ":"
                            Some(id.to_string())
                        } else {
                            None
                        }
                    } else {
                        None
                    }
                } else {
                    None
                }
            } else {
                None
            };

            let arg_value = self.parse_primary_expression()?;

            arguments.push(Argument {
                name: arg_name,
                value: arg_value,
            });

            if let Some(token) = self.tokens.peek().cloned() {
                if matches!(token.token, Token::KeywordAnd) {
                    self.tokens.next(); // Consume "and"
                    continue; // Continue parsing next argument
                } else {
                    break;
                }
            } else {
                break;
            }
        }

        let after_count = self.tokens.clone().count();
        assert!(
            after_count < before_count,
            "Parser made no progress while parsing argument list"
        );

        Ok(arguments)
    }

    fn parse_try_statement(&mut self) -> Result<Statement, ParseError> {
        let try_token = self.tokens.next().unwrap(); // Consume "try"
        self.expect_token(Token::Colon, "Expected ':' after 'try'")?;

        let mut body = Vec::new();
        while let Some(token) = self.tokens.peek().cloned() {
            if matches!(token.token, Token::KeywordWhen | Token::KeywordEnd) {
                break;
            }
            body.push(self.parse_statement()?);
        }

        self.expect_token(Token::KeywordWhen, "Expected 'when' after try block")?;
        self.expect_token(Token::KeywordError, "Expected 'error' after 'when'")?;
        self.expect_token(Token::Colon, "Expected ':' after 'when error'")?;

        let mut when_block = Vec::new();
        while let Some(token) = self.tokens.peek().cloned() {
            if matches!(token.token, Token::KeywordEnd) {
                break;
            }
            when_block.push(self.parse_statement()?);
        }

        self.expect_token(Token::KeywordEnd, "Expected 'end' after when block")?;
        self.expect_token(Token::KeywordTry, "Expected 'try' after 'end'")?;

        Ok(Statement::TryStatement {
            body,
            error_name: "error".to_string(), // Default error name
            when_block,
            otherwise_block: None,
            line: try_token.line,
            column: try_token.column,
        })
    }

    fn parse_repeat_statement(&mut self) -> Result<Statement, ParseError> {
        let repeat_token = self.tokens.next().unwrap(); // Consume "repeat"

        if let Some(token) = self.tokens.peek().cloned() {
            match token.token {
                Token::KeywordWhile => {
                    self.tokens.next(); // Consume "while"
                    let condition = self.parse_expression()?;
                    if let Some(token) = self.tokens.peek() {
                        if matches!(token.token, Token::Colon) {
                            self.tokens.next(); // Consume the colon if present
                        }
                    }

                    let mut body = Vec::new();
                    while let Some(token) = self.tokens.peek().cloned() {
                        if matches!(token.token, Token::KeywordEnd) {
                            break;
                        }
                        body.push(self.parse_statement()?);
                    }

                    self.expect_token(Token::KeywordEnd, "Expected 'end' after repeat while body")?;
                    self.expect_token(Token::KeywordRepeat, "Expected 'repeat' after 'end'")?;

                    Ok(Statement::RepeatWhileLoop {
                        condition,
                        body,
                        line: repeat_token.line,
                        column: repeat_token.column,
                    })
                }
                Token::KeywordUntil => {
                    self.tokens.next(); // Consume "until"
                    let condition = self.parse_expression()?;
                    if let Some(token) = self.tokens.peek() {
                        if matches!(token.token, Token::Colon) {
                            self.tokens.next(); // Consume the colon if present
                        }
                    }

                    let mut body = Vec::new();
                    while let Some(token) = self.tokens.peek().cloned() {
                        if matches!(token.token, Token::KeywordEnd) {
                            break;
                        }
                        body.push(self.parse_statement()?);
                    }

                    self.expect_token(Token::KeywordEnd, "Expected 'end' after repeat until body")?;
                    self.expect_token(Token::KeywordRepeat, "Expected 'repeat' after 'end'")?;

                    Ok(Statement::RepeatUntilLoop {
                        condition,
                        body,
                        line: repeat_token.line,
                        column: repeat_token.column,
                    })
                }
                Token::KeywordForever => {
                    self.tokens.next(); // Consume "forever"
                    self.expect_token(Token::Colon, "Expected ':' after 'forever'")?;

                    let mut body = Vec::new();
                    while let Some(token) = self.tokens.peek().cloned() {
                        if matches!(token.token, Token::KeywordEnd) {
                            break;
                        }
                        body.push(self.parse_statement()?);
                    }

                    self.expect_token(Token::KeywordEnd, "Expected 'end' after forever body")?;
                    self.expect_token(Token::KeywordRepeat, "Expected 'repeat' after 'end'")?;

                    Ok(Statement::ForeverLoop {
                        body,
                        line: repeat_token.line,
                        column: repeat_token.column,
                    })
                }
                Token::Colon => {
                    self.tokens.next(); // Consume ":"

                    let mut body = Vec::new();
                    while let Some(token) = self.tokens.peek().cloned() {
                        if matches!(token.token, Token::KeywordUntil) {
                            break;
                        }
                        body.push(self.parse_statement()?);
                    }

                    self.expect_token(Token::KeywordUntil, "Expected 'until' after repeat body")?;
                    let condition = self.parse_expression()?;

                    Ok(Statement::RepeatUntilLoop {
                        condition,
                        body,
                        line: repeat_token.line,
                        column: repeat_token.column,
                    })
                }
                _ => Err(ParseError::new(
                    format!(
                        "Expected 'while', 'until', 'forever', or ':' after 'repeat', found {:?}",
                        token.token
                    ),
                    token.line,
                    token.column,
                )),
            }
        } else {
            Err(ParseError::new(
                "Unexpected end of input after 'repeat'".to_string(),
                repeat_token.line,
                repeat_token.column,
            ))
        }
    }

    fn parse_exit_statement(&mut self) -> Result<Statement, ParseError> {
        let exit_token = self.tokens.next().unwrap(); // Consume "exit"

        // Check for "loop" after "exit"
        if let Some(token) = self.tokens.peek().cloned() {
            if let Token::Identifier(id) = &token.token {
                if id.to_lowercase() == "loop" {
                    self.tokens.next(); // Consume "loop"
                }
            }
        }

        Ok(Statement::ExitStatement {
            line: exit_token.line,
            column: exit_token.column,
        })
    }

    fn parse_push_statement(&mut self) -> Result<Statement, ParseError> {
        let push_token = self.tokens.next().unwrap(); // Consume "push"

        self.expect_token(Token::KeywordWith, "Expected 'with' after 'push'")?;

        // Parse the list expression but limit it to just the primary expression
        let list_expr = self.parse_primary_expression()?;

        self.expect_token(Token::KeywordAnd, "Expected 'and' after list expression")?;

        let start_line = if let Some(token) = self.tokens.peek() {
            token.line
        } else {
            push_token.line
        };

        let mut value_expr = self.parse_primary_expression()?;

        if let Some(token) = self.tokens.peek() {
            if token.line == start_line && !Parser::is_statement_starter(&token.token) {
                // so we can continue parsing the expression
                value_expr = self.parse_binary_expression(0)?;
            }
        }

        let stmt = Statement::PushStatement {
            list: list_expr,
            value: value_expr,
            line: push_token.line,
            column: push_token.column,
        };

        Ok(stmt)
    }

<<<<<<< HEAD
    fn parse_container_action_definition(&mut self) -> Result<Statement, ParseError> {
        self.tokens.next(); // Consume "action"

        let name = if let Some(token) = self.tokens.peek() {
            if let Token::Identifier(id) = &token.token {
                self.tokens.next();
                id.clone()
            } else {
                return Err(ParseError::new(
                    format!(
                        "Expected identifier after 'action', found {:?}",
                        token.token
                    ),
=======
    fn parse_create_pattern_statement(&mut self) -> Result<Statement, ParseError> {
        let create_token = self.tokens.next().unwrap(); // Consume "create"
        self.expect_token(Token::KeywordPattern, "Expected 'pattern' after 'create'")?;

        let pattern_name = if let Some(token) = self.tokens.next() {
            if let Token::Identifier(name) = &token.token {
                name.clone()
            } else {
                return Err(ParseError::new(
                    "Expected pattern name after 'create pattern'".to_string(),
>>>>>>> 79312d92
                    token.line,
                    token.column,
                ));
            }
        } else {
            return Err(ParseError::new(
<<<<<<< HEAD
                "Expected identifier after 'action'".to_string(),
                0,
                0,
            ));
        };

        let mut parameters = Vec::new();

        // Check for parameters
        if let Some(token) = self.tokens.peek().cloned() {
            if matches!(token.token, Token::KeywordNeeds) {
                self.tokens.next(); // Consume "needs"
                parameters = self.parse_parameter_list()?;
            }
        }

        // For now, container actions don't support explicit return types
        let return_type = None;

        self.expect_token(Token::Colon, "Expected ':' after action declaration")?;

        let mut body = Vec::new();

        // Parse action body until 'end'
        loop {
            if let Some(token) = self.tokens.peek() {
                if token.token == Token::KeywordEnd {
                    self.tokens.next(); // Consume 'end'
                    break;
                }
                body.push(self.parse_statement()?);
            } else {
                return Err(ParseError::new(
                    "Unexpected end of input in action body".to_string(),
                    0,
                    0,
                ));
            }
        }

        Ok(Statement::ActionDefinition {
            name,
            parameters,
            body,
            return_type,
            line: 0,
            column: 0,
        })
=======
                "Expected pattern name after 'create pattern'".to_string(),
                create_token.line,
                create_token.column,
            ));
        };

        self.expect_token(Token::Colon, "Expected ':' after pattern name")?;

        let mut pattern_parts = Vec::new();
        let mut depth = 1; // Track nesting depth for proper end matching

        while let Some(token) = self.tokens.peek() {
            match &token.token {
                Token::KeywordEnd => {
                    let mut tokens_clone = self.tokens.clone();
                    tokens_clone.next(); // Skip "end"
                    if let Some(next_token) = tokens_clone.next() {
                        if next_token.token == Token::KeywordPattern {
                            depth -= 1;
                            if depth == 0 {
                                self.tokens.next(); // Consume "end"
                                self.tokens.next(); // Consume "pattern"
                                break;
                            }
                        }
                    }
                    pattern_parts.push(self.tokens.next().unwrap().clone());
                }
                Token::KeywordCreate => {
                    // Check for nested pattern creation
                    let mut tokens_clone = self.tokens.clone();
                    tokens_clone.next(); // Skip "create"
                    if let Some(next_token) = tokens_clone.next() {
                        if next_token.token == Token::KeywordPattern {
                            depth += 1;
                        }
                    }
                    pattern_parts.push(self.tokens.next().unwrap().clone());
                }
                _ => {
                    pattern_parts.push(self.tokens.next().unwrap().clone());
                }
            }
        }

        if depth > 0 {
            return Err(ParseError::new(
                "Expected 'end pattern' to close pattern definition".to_string(),
                create_token.line,
                create_token.column,
            ));
        }

        let ir_string = Self::compile_pattern_to_ir(&pattern_parts)?;

        Ok(Statement::VariableDeclaration {
            name: pattern_name,
            value: Expression::Literal(
                Literal::Pattern(ir_string),
                create_token.line,
                create_token.column,
            ),
            line: create_token.line,
            column: create_token.column,
        })
    }

    fn compile_pattern_to_ir(tokens: &[TokenWithPosition]) -> Result<String, ParseError> {
        let mut i = 0;
        let sequence_parts = Self::parse_sequence(tokens, &mut i)?;

        if sequence_parts.is_empty() {
            return Err(ParseError::new(
                "Empty pattern definition".to_string(),
                0,
                0,
            ));
        }

        if sequence_parts.len() == 1 {
            Ok(sequence_parts[0].clone())
        } else {
            Ok(format!("seq({})", sequence_parts.join(",")))
        }
    }

    fn parse_sequence(
        tokens: &[TokenWithPosition],
        i: &mut usize,
    ) -> Result<Vec<String>, ParseError> {
        let mut sequence_parts = Vec::new();

        while *i < tokens.len() {
            let token = &tokens[*i];
            match &token.token {
                Token::Newline => {
                    *i += 1;
                    continue;
                }
                _ => {
                    let element = Self::parse_element(tokens, i)?;
                    sequence_parts.push(element);
                }
            }
        }

        Ok(sequence_parts)
    }

    fn parse_element(tokens: &[TokenWithPosition], i: &mut usize) -> Result<String, ParseError> {
        if *i >= tokens.len() {
            return Err(ParseError::new(
                "Expected pattern element".to_string(),
                0,
                0,
            ));
        }

        let token = &tokens[*i];
        match &token.token {
            // Handle quantifiers first
            Token::KeywordOne => {
                *i += 1;
                if *i < tokens.len() && tokens[*i].token == Token::KeywordOr {
                    *i += 1;
                    if *i < tokens.len() && tokens[*i].token == Token::KeywordMore {
                        *i += 1;
                        let inner = Self::parse_quantified_content(tokens, i)?;
                        Ok(format!("rep(1,inf,{})", inner))
                    } else {
                        Err(ParseError::new(
                            "Expected 'more' after 'one or'".to_string(),
                            token.line,
                            token.column,
                        ))
                    }
                } else {
                    Err(ParseError::new(
                        "Expected 'or' after 'one'".to_string(),
                        token.line,
                        token.column,
                    ))
                }
            }

            Token::KeywordOptional => {
                *i += 1;
                let inner = Self::parse_quantified_content(tokens, i)?;
                Ok(format!("rep(0,1,{})", inner))
            }

            Token::KeywordBetween => {
                *i += 1;
                if *i + 3 < tokens.len() {
                    if let Token::IntLiteral(min) = &tokens[*i].token {
                        let min_val = *min;
                        *i += 1;
                        if tokens[*i].token == Token::KeywordAnd {
                            *i += 1;
                            if let Token::IntLiteral(max) = &tokens[*i].token {
                                let max_val = *max;
                                *i += 1;
                                let inner = Self::parse_quantified_content(tokens, i)?;
                                Ok(format!("rep({},{},{})", min_val, max_val, inner))
                            } else {
                                Err(ParseError::new(
                                    "Expected number after 'and'".to_string(),
                                    token.line,
                                    token.column,
                                ))
                            }
                        } else {
                            Err(ParseError::new(
                                "Expected 'and' after first number".to_string(),
                                token.line,
                                token.column,
                            ))
                        }
                    } else {
                        Err(ParseError::new(
                            "Expected number after 'between'".to_string(),
                            token.line,
                            token.column,
                        ))
                    }
                } else {
                    Err(ParseError::new(
                        "Incomplete 'between' quantifier".to_string(),
                        token.line,
                        token.column,
                    ))
                }
            }

            // Handle captures
            Token::KeywordCapture => {
                *i += 1;
                if *i < tokens.len() && tokens[*i].token == Token::LeftBrace {
                    *i += 1;
                    let mut capture_tokens = Vec::new();
                    let mut brace_count = 1;

                    while *i < tokens.len() && brace_count > 0 {
                        match &tokens[*i].token {
                            Token::LeftBrace => brace_count += 1,
                            Token::RightBrace => brace_count -= 1,
                            _ => {}
                        }
                        if brace_count > 0 {
                            capture_tokens.push(tokens[*i].clone());
                        }
                        *i += 1;
                    }

                    if *i + 1 < tokens.len() && tokens[*i].token == Token::KeywordAs {
                        *i += 1;
                        if let Token::Identifier(name) = &tokens[*i].token {
                            let capture_name = name.clone();
                            *i += 1;
                            let inner_ir = Self::compile_pattern_to_ir(&capture_tokens)?;
                            Ok(format!("cap(\"{}\",{})", capture_name, inner_ir))
                        } else {
                            Err(ParseError::new(
                                "Expected identifier after 'as'".to_string(),
                                token.line,
                                token.column,
                            ))
                        }
                    } else {
                        Err(ParseError::new(
                            "Expected 'as' after capture group".to_string(),
                            token.line,
                            token.column,
                        ))
                    }
                } else {
                    Err(ParseError::new(
                        "Expected '{' after 'capture'".to_string(),
                        token.line,
                        token.column,
                    ))
                }
            }

            // Handle anchors
            Token::KeywordAt => {
                *i += 1;
                if *i < tokens.len() && tokens[*i].token == Token::KeywordStart {
                    *i += 1;
                    if *i < tokens.len() && tokens[*i].token == Token::KeywordOf {
                        *i += 1;
                        if *i < tokens.len() && tokens[*i].token == Token::KeywordText {
                            *i += 1;
                            Ok("anchor(start)".to_string())
                        } else {
                            Err(ParseError::new(
                                "Expected 'text' after 'of'".to_string(),
                                token.line,
                                token.column,
                            ))
                        }
                    } else {
                        Err(ParseError::new(
                            "Expected 'of' after 'start'".to_string(),
                            token.line,
                            token.column,
                        ))
                    }
                } else if *i < tokens.len() && tokens[*i].token == Token::KeywordEnd {
                    *i += 1;
                    if *i < tokens.len() && tokens[*i].token == Token::KeywordOf {
                        *i += 1;
                        if *i < tokens.len() && tokens[*i].token == Token::KeywordText {
                            *i += 1;
                            Ok("anchor(end)".to_string())
                        } else {
                            Err(ParseError::new(
                                "Expected 'text' after 'of'".to_string(),
                                token.line,
                                token.column,
                            ))
                        }
                    } else {
                        Err(ParseError::new(
                            "Expected 'of' after 'end'".to_string(),
                            token.line,
                            token.column,
                        ))
                    }
                } else {
                    Err(ParseError::new(
                        "Expected 'start' or 'end' after 'at'".to_string(),
                        token.line,
                        token.column,
                    ))
                }
            }

            // Handle basic elements
            Token::StringLiteral(s) => {
                *i += 1;
                Ok(format!("lit(\"{}\")", s.replace("\"", "\\\"")))
            }
            Token::KeywordDigit => {
                *i += 1;
                Ok("class(digit)".to_string())
            }
            Token::KeywordLetter => {
                *i += 1;
                Ok("class(letter)".to_string())
            }
            Token::KeywordWhitespace => {
                *i += 1;
                Ok("class(whitespace)".to_string())
            }

            _ => Err(ParseError::new(
                "Invalid pattern element".to_string(),
                token.line,
                token.column,
            )),
        }
    }

    fn parse_quantified_content(
        tokens: &[TokenWithPosition],
        i: &mut usize,
    ) -> Result<String, ParseError> {
        let mut alternatives = Vec::new();

        loop {
            if *i >= tokens.len() {
                break;
            }

            let token = &tokens[*i];
            match &token.token {
                Token::StringLiteral(s) => {
                    *i += 1;
                    alternatives.push(format!("lit(\"{}\")", s.replace("\"", "\\\"")));
                }
                Token::KeywordDigit => {
                    *i += 1;
                    alternatives.push("class(digit)".to_string());
                }
                Token::KeywordLetter => {
                    *i += 1;
                    alternatives.push("class(letter)".to_string());
                }
                Token::KeywordWhitespace => {
                    *i += 1;
                    alternatives.push("class(whitespace)".to_string());
                }
                Token::KeywordOr => {
                    *i += 1;
                    // Continue to next alternative
                    continue;
                }
                _ => {
                    break;
                }
            }

            // Check if there's an "or" following
            if *i < tokens.len() && tokens[*i].token == Token::KeywordOr {
                continue;
            } else {
                break; // End of alternatives
            }
        }

        if alternatives.is_empty() {
            return Err(ParseError::new(
                "Expected pattern element after quantifier".to_string(),
                0,
                0,
            ));
        }

        if alternatives.len() == 1 {
            Ok(alternatives[0].clone())
        } else {
            Ok(format!("alt({})", alternatives.join(",")))
        }
>>>>>>> 79312d92
    }
}<|MERGE_RESOLUTION|>--- conflicted
+++ resolved
@@ -1021,36 +1021,21 @@
     fn parse_statement(&mut self) -> Result<Statement, ParseError> {
         if let Some(token) = self.tokens.peek().cloned() {
             match &token.token {
-<<<<<<< HEAD
-                Token::KeywordStore | Token::KeywordCreate => {
-                    // Check if it's "create container", "create interface", or "create new"
+                Token::KeywordStore => self.parse_variable_declaration(),
+                Token::KeywordCreate => {
+                    // Check if it's "create container", "create interface", "create new", "create pattern", or regular "create"
                     let mut tokens_clone = self.tokens.clone();
                     tokens_clone.next(); // Skip "create"
-
                     if let Some(next_token) = tokens_clone.next() {
                         match &next_token.token {
                             Token::KeywordContainer => self.parse_container_definition(),
                             Token::KeywordInterface => self.parse_interface_definition(),
                             Token::KeywordNew => self.parse_container_instantiation(),
+                            Token::KeywordPattern => self.parse_create_pattern_statement(),
                             _ => self.parse_variable_declaration(), // Default to variable declaration
                         }
                     } else {
                         self.parse_variable_declaration() // Default to variable declaration
-=======
-                Token::KeywordStore => self.parse_variable_declaration(),
-                Token::KeywordCreate => {
-                    // Check if this is "create pattern" or regular "create"
-                    let mut tokens_clone = self.tokens.clone();
-                    tokens_clone.next(); // Skip "create"
-                    if let Some(next_token) = tokens_clone.next() {
-                        if next_token.token == Token::KeywordPattern {
-                            self.parse_create_pattern_statement()
-                        } else {
-                            self.parse_variable_declaration()
-                        }
-                    } else {
-                        self.parse_variable_declaration()
->>>>>>> 79312d92
                     }
                 }
                 Token::KeywordDisplay => self.parse_display_statement(),
@@ -4008,7 +3993,6 @@
         Ok(stmt)
     }
 
-<<<<<<< HEAD
     fn parse_container_action_definition(&mut self) -> Result<Statement, ParseError> {
         self.tokens.next(); // Consume "action"
 
@@ -4022,25 +4006,12 @@
                         "Expected identifier after 'action', found {:?}",
                         token.token
                     ),
-=======
-    fn parse_create_pattern_statement(&mut self) -> Result<Statement, ParseError> {
-        let create_token = self.tokens.next().unwrap(); // Consume "create"
-        self.expect_token(Token::KeywordPattern, "Expected 'pattern' after 'create'")?;
-
-        let pattern_name = if let Some(token) = self.tokens.next() {
-            if let Token::Identifier(name) = &token.token {
-                name.clone()
-            } else {
-                return Err(ParseError::new(
-                    "Expected pattern name after 'create pattern'".to_string(),
->>>>>>> 79312d92
                     token.line,
                     token.column,
                 ));
             }
         } else {
             return Err(ParseError::new(
-<<<<<<< HEAD
                 "Expected identifier after 'action'".to_string(),
                 0,
                 0,
@@ -4089,7 +4060,24 @@
             line: 0,
             column: 0,
         })
-=======
+    }
+
+    fn parse_create_pattern_statement(&mut self) -> Result<Statement, ParseError> {
+        let create_token = self.tokens.next().unwrap(); // Consume "create"
+        self.expect_token(Token::KeywordPattern, "Expected 'pattern' after 'create'")?;
+
+        let pattern_name = if let Some(token) = self.tokens.next() {
+            if let Token::Identifier(name) = &token.token {
+                name.clone()
+            } else {
+                return Err(ParseError::new(
+                    "Expected pattern name after 'create pattern'".to_string(),
+                    token.line,
+                    token.column,
+                ));
+            }
+        } else {
+            return Err(ParseError::new(
                 "Expected pattern name after 'create pattern'".to_string(),
                 create_token.line,
                 create_token.column,
@@ -4474,6 +4462,5 @@
         } else {
             Ok(format!("alt({})", alternatives.join(",")))
         }
->>>>>>> 79312d92
     }
 }