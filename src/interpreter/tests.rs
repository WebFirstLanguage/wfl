--- conflicted
+++ resolved
@@ -174,7 +174,6 @@
 }
 
 #[tokio::test]
-<<<<<<< HEAD
 async fn test_exit_loop_statement() {
     let input = r#"
     store count as 0
@@ -261,7 +260,9 @@
     } else {
         panic!("result variable missing or not a string");
     }
-=======
+}
+
+#[tokio::test]
 async fn test_type_error_blocked_by_default() {
     let input = "store x as 1\nstore x as \"oops\"";
     let tokens = lex_wfl_with_positions(input);
@@ -271,5 +272,4 @@
 
     let mut tc = TypeChecker::new();
     assert!(tc.check_types(&program).is_err());
->>>>>>> 0a2ef501
 }