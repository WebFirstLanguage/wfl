use super::environment::Environment;
use super::error::RuntimeError;
use crate::parser::ast::Statement;
use crate::stdlib::pattern::CompiledPattern;
use std::cell::RefCell;
use std::collections::HashMap;
use std::fmt;
use std::rc::{Rc, Weak};

#[derive(Clone)]
pub enum Value {
    Number(f64),
    Text(Rc<str>),
    Bool(bool),
    List(Rc<RefCell<Vec<Value>>>),
    Object(Rc<RefCell<HashMap<String, Value>>>),
    Function(Rc<FunctionValue>),
    NativeFunction(&'static str, NativeFunction),
    Future(Rc<RefCell<FutureValue>>),
    Date(Rc<chrono::NaiveDate>),
    Time(Rc<chrono::NaiveTime>),
    DateTime(Rc<chrono::NaiveDateTime>),
    Pattern(Rc<CompiledPattern>),
    Null,
    Nothing, // Used for void returns

    // Container-related values
    ContainerDefinition(Rc<ContainerDefinitionValue>),
    ContainerInstance(Rc<RefCell<ContainerInstanceValue>>),
    ContainerMethod(Rc<ContainerMethodValue>),
    ContainerEvent(Rc<ContainerEventValue>),
    InterfaceDefinition(Rc<InterfaceDefinitionValue>),
}

pub type NativeFunction = fn(Vec<Value>) -> Result<Value, RuntimeError>;

#[derive(Clone)]
pub struct FunctionValue {
    pub name: Option<String>,
    pub params: Vec<String>,
    pub body: Vec<Statement>,
    pub env: Weak<RefCell<Environment>>,
    pub line: usize,
    pub column: usize,
}

#[derive(Clone)]
pub struct FutureValue {
    pub value: Option<Result<Value, RuntimeError>>,
    pub completed: bool,
    pub line: usize,
    pub column: usize,
}

// Container-related structs
#[derive(Clone)]
pub struct ContainerDefinitionValue {
    pub name: String,
    pub extends: Option<String>,
    pub implements: Vec<String>,
    pub properties: HashMap<String, PropertyDefinition>,
    pub methods: HashMap<String, ContainerMethodValue>,
    pub events: HashMap<String, ContainerEventValue>,
    pub static_properties: HashMap<String, Value>,
    pub static_methods: HashMap<String, ContainerMethodValue>,
    pub line: usize,
    pub column: usize,
}

#[derive(Clone)]
pub struct PropertyDefinition {
    pub name: String,
    pub property_type: Option<String>,
    pub default_value: Option<Value>,
    pub validation_rules: Vec<ValidationRule>,
    pub is_static: bool,
    pub is_public: bool,
    pub line: usize,
    pub column: usize,
}

#[derive(Clone)]
pub struct ValidationRule {
    pub rule_type: ValidationRuleType,
    pub parameters: Vec<Value>,
    pub line: usize,
    pub column: usize,
}

#[derive(Clone, PartialEq)]
pub enum ValidationRuleType {
    NotEmpty,
    MinLength,
    MaxLength,
    ExactLength,
    MinValue,
    MaxValue,
    Pattern,
    Custom,
}

#[derive(Clone)]
pub struct ContainerInstanceValue {
    pub container_type: String,
    pub properties: HashMap<String, Value>,
    pub parent: Option<Rc<RefCell<ContainerInstanceValue>>>,
    pub line: usize,
    pub column: usize,
}

#[derive(Clone)]
pub struct ContainerMethodValue {
    pub name: String,
    pub params: Vec<String>,
    pub body: Vec<Statement>,
    pub is_static: bool,
    pub is_public: bool,
    pub env: Weak<RefCell<Environment>>,
    pub line: usize,
    pub column: usize,
}

#[derive(Clone)]
pub struct ContainerEventValue {
    pub name: String,
    pub params: Vec<String>,
    pub handlers: Vec<EventHandler>,
    pub line: usize,
    pub column: usize,
}

#[derive(Clone)]
pub struct EventHandler {
    pub body: Vec<Statement>,
    pub env: Weak<RefCell<Environment>>,
    pub line: usize,
    pub column: usize,
}

#[derive(Clone)]
pub struct InterfaceDefinitionValue {
    pub name: String,
    pub extends: Vec<String>,
    pub required_actions: HashMap<String, ActionSignature>,
    pub line: usize,
    pub column: usize,
}

#[derive(Clone)]
pub struct ActionSignature {
    pub name: String,
    pub params: Vec<String>,
    pub line: usize,
    pub column: usize,
}

impl Value {
    pub fn type_name(&self) -> &'static str {
        match self {
            Value::Number(_) => "Number",
            Value::Text(_) => "Text",
            Value::Bool(_) => "Boolean",
            Value::List(_) => "List",
            Value::Object(_) => "Object",
            Value::Function(_) => "Function",
            Value::NativeFunction(_, _) => "NativeFunction",
            Value::Future(_) => "Future",
            Value::Date(_) => "Date",
            Value::Time(_) => "Time",
            Value::DateTime(_) => "DateTime",
            Value::Pattern(_) => "Pattern",
            Value::Null => "Null",
            Value::Nothing => "Nothing",
            Value::ContainerDefinition(_def) => "Container",
            Value::ContainerInstance(_) => "ContainerInstance",
            Value::ContainerMethod(_) => "ContainerMethod",
            Value::ContainerEvent(_) => "ContainerEvent",
            Value::InterfaceDefinition(_) => "Interface",
        }
    }

    pub fn is_truthy(&self) -> bool {
        match self {
            Value::Bool(b) => *b,
            Value::Null => false,
            Value::Number(n) => *n != 0.0,
            Value::Text(s) => !s.is_empty(),
            Value::List(list) => !list.borrow().is_empty(),
            Value::Object(obj) => !obj.borrow().is_empty(),
            Value::Function(_) | Value::NativeFunction(_, _) => true,
            Value::Future(future) => future.borrow().completed,
<<<<<<< HEAD
            Value::Nothing => false,
            Value::ContainerDefinition(_) => true,
            Value::ContainerInstance(_) => true,
            Value::ContainerMethod(_) => true,
            Value::ContainerEvent(_) => true,
            Value::InterfaceDefinition(_) => true,
=======
            Value::Date(_) | Value::Time(_) | Value::DateTime(_) => true,
            Value::Pattern(_) => true,
>>>>>>> 79312d92
        }
    }
}

impl fmt::Debug for Value {
    fn fmt(&self, f: &mut fmt::Formatter) -> fmt::Result {
        match self {
            Value::Number(n) => write!(f, "{}", n),
            Value::Text(s) => write!(f, "\"{}\"", s),
            Value::Bool(b) => write!(f, "{}", b),
            Value::Nothing => write!(f, "nothing"),
            Value::List(l) => {
                let values = l.borrow();
                write!(f, "[")?;
                for (i, v) in values.iter().enumerate() {
                    if i > 0 {
                        write!(f, ", ")?;
                    }
                    write!(f, "{:?}", v)?;
                }
                write!(f, "]")
            }
            Value::Object(o) => {
                let map = o.borrow();
                write!(f, "{{")?;
                for (i, (k, v)) in map.iter().enumerate() {
                    if i > 0 {
                        write!(f, ", ")?;
                    }
                    write!(f, "{}: {:?}", k, v)?;
                }
                write!(f, "}}")
            }
            Value::Function(func) => {
                write!(
                    f,
                    "Function({})",
                    func.name.as_ref().unwrap_or(&"anonymous".to_string())
                )
            }
            Value::NativeFunction(name, _) => write!(f, "NativeFunction({})", name),
            Value::Future(_) => write!(f, "[Future]"),
            Value::Date(d) => write!(f, "Date({})", d),
            Value::Time(t) => write!(f, "Time({})", t),
            Value::DateTime(dt) => write!(f, "DateTime({})", dt),
            Value::Pattern(_) => write!(f, "[Pattern]"),
            Value::Null => write!(f, "null"),
            Value::ContainerDefinition(def) => write!(f, "<container {}>", def.name),
            Value::ContainerInstance(instance) => {
                let instance = instance.borrow();
                write!(f, "<instance of {}>", instance.container_type)
            }
            Value::ContainerMethod(method) => write!(f, "<container method {}>", method.name),
            Value::ContainerEvent(event) => write!(f, "<container event {}>", event.name),
            Value::InterfaceDefinition(interface) => write!(f, "<interface {}>", interface.name),
        }
    }
}

impl fmt::Display for Value {
    fn fmt(&self, f: &mut fmt::Formatter) -> fmt::Result {
        match self {
            Value::Number(n) => write!(f, "{}", n),
            Value::Text(s) => write!(f, "{}", s),
            Value::Bool(b) => write!(f, "{}", if *b { "yes" } else { "no" }),
            Value::Nothing => write!(f, "nothing"),
            Value::List(_) => write!(f, "[List]"),
            Value::Object(o) => {
                let map = o.borrow();
                if map.len() == 1 {
                    if let Some((_, value)) = map.iter().next() {
                        write!(f, "{}", value)
                    } else {
                        write!(f, "[Object]")
                    }
                } else if map.is_empty() {
                    write!(f, "[Object]")
                } else {
                    write!(f, "{{")?;
                    for (i, (k, v)) in map.iter().enumerate() {
                        if i > 0 {
                            write!(f, ", ")?;
                        }
                        write!(f, "{}: {}", k, v)?;
                    }
                    write!(f, "}}")
                }
            }
            Value::Function(func) => {
                write!(
                    f,
                    "action {}",
                    func.name.as_ref().unwrap_or(&"anonymous".to_string())
                )
            }
            Value::NativeFunction(name, _) => write!(f, "native {}", name),
            Value::Future(_) => write!(f, "[Future]"),
            Value::Date(d) => write!(f, "{}", d.format("%Y-%m-%d")),
            Value::Time(t) => write!(f, "{}", t.format("%H:%M:%S")),
            Value::DateTime(dt) => write!(f, "{}", dt.format("%Y-%m-%d %H:%M:%S")),
            Value::Pattern(_) => write!(f, "[Pattern]"),
            Value::Null => write!(f, "nothing"),
            Value::ContainerDefinition(def) => write!(f, "container {}", def.name),
            Value::ContainerInstance(instance) => {
                let instance = instance.borrow();
                write!(f, "{} instance", instance.container_type)
            }
            Value::ContainerMethod(method) => write!(f, "method {}", method.name),
            Value::ContainerEvent(event) => write!(f, "event {}", event.name),
            Value::InterfaceDefinition(interface) => write!(f, "interface {}", interface.name),
        }
    }
}

impl PartialEq for Value {
    fn eq(&self, other: &Self) -> bool {
        match (self, other) {
            (Value::Number(a), Value::Number(b)) => a == b,
            (Value::Text(a), Value::Text(b)) => a == b,
            (Value::Bool(a), Value::Bool(b)) => a == b,
            (Value::Date(a), Value::Date(b)) => a == b,
            (Value::Time(a), Value::Time(b)) => a == b,
            (Value::DateTime(a), Value::DateTime(b)) => a == b,
            (Value::Null, Value::Null) => true,
            (Value::Nothing, Value::Nothing) => true,
            (Value::ContainerDefinition(a), Value::ContainerDefinition(b)) => a.name == b.name,
            (Value::ContainerInstance(a), Value::ContainerInstance(b)) => {
                let a = a.borrow();
                let b = b.borrow();
                a.container_type == b.container_type
            }
            (Value::ContainerMethod(a), Value::ContainerMethod(b)) => a.name == b.name,
            (Value::ContainerEvent(a), Value::ContainerEvent(b)) => a.name == b.name,
            (Value::InterfaceDefinition(a), Value::InterfaceDefinition(b)) => a.name == b.name,
            _ => false,
        }
    }
}<|MERGE_RESOLUTION|>--- conflicted
+++ resolved
@@ -189,17 +189,14 @@
             Value::Object(obj) => !obj.borrow().is_empty(),
             Value::Function(_) | Value::NativeFunction(_, _) => true,
             Value::Future(future) => future.borrow().completed,
-<<<<<<< HEAD
+            Value::Date(_) | Value::Time(_) | Value::DateTime(_) => true,
+            Value::Pattern(_) => true,
             Value::Nothing => false,
             Value::ContainerDefinition(_) => true,
             Value::ContainerInstance(_) => true,
             Value::ContainerMethod(_) => true,
             Value::ContainerEvent(_) => true,
             Value::InterfaceDefinition(_) => true,
-=======
-            Value::Date(_) | Value::Time(_) | Value::DateTime(_) => true,
-            Value::Pattern(_) => true,
->>>>>>> 79312d92
         }
     }
 }
