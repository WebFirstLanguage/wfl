--- conflicted
+++ resolved
@@ -6038,15 +6038,10 @@
         let config = Arc::new(WflConfig::default());
         let client = IoClient::new(config);
 
-<<<<<<< HEAD
-        // This will fail until we implement execute_command
+        // Use safe argument-based execution (no shell)
         let result = client
             .execute_command("echo", &["hello"], false, 0, 0)
             .await;
-=======
-        // Use shell command that works cross-platform (no args = shell execution)
-        let result = client.execute_command("echo hello", &[]).await;
->>>>>>> eb11847e
 
         assert!(result.is_ok(), "Failed to execute command");
         let (stdout, stderr, exit_code) = result.unwrap();
@@ -6132,11 +6127,7 @@
 
         // Use shell command that works cross-platform (no args = shell execution)
         let proc_id = client
-<<<<<<< HEAD
             .spawn_process("echo", &["test output"], false, 0, 0)
-=======
-            .spawn_process("echo test output", &[])
->>>>>>> eb11847e
             .await
             .expect("Failed to spawn process");
 
@@ -6161,11 +6152,7 @@
 
         // Use shell command that works cross-platform (no args = shell execution)
         let proc_id = client
-<<<<<<< HEAD
             .spawn_process("echo", &["done"], false, 0, 0)
-=======
-            .spawn_process("echo done", &[])
->>>>>>> eb11847e
             .await
             .expect("Failed to spawn process");
 
